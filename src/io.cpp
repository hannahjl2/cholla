#include<stdio.h>
#include<stdlib.h>
#include<stdarg.h>
#include<string.h>
#include<math.h>
#ifdef HDF5
#include<hdf5.h>
#endif
#include"io.h"
#include"grid3D.h"
#ifdef MPI_CHOLLA
#include"mpi_routines.h"
#endif
#include"error_handling.h"

/* Write the initial conditions */
void WriteData(Grid3D G, struct parameters P, int nfile)
{
  /*call the data output routine*/
  OutputData(G,P,nfile);
  #ifdef PROJECTION
  OutputProjectedData(G,P,nfile);
  #endif /*PROJECTION*/
  #ifdef ROTATED_PROJECTION
  OutputRotatedProjectedData(G,P,nfile);
  #endif /*ROTATED_PROJECTION*/
  #ifdef SLICES
  OutputSlices(G,P,nfile);
  #endif /*SLICES*/
}


/* Output the grid data to file. */
void OutputData(Grid3D G, struct parameters P, int nfile)
{
  char filename[100];
  char timestep[20];
  int flag = 0;

  // status of flag determines whether to output the full grid
  // (use nfull = 1 if not using projection or slice output routines)
  if (nfile % P.nfull != 0) flag = 1;

  if (flag == 0) {
    // create the filename
    strcpy(filename, P.outdir); 
    sprintf(timestep, "%d", nfile/P.nfull);
    strcat(filename,timestep);   
    #if defined BINARY
    strcat(filename,".bin");
    #elif defined HDF5
    strcat(filename,".h5");
    #endif
    #ifdef MPI_CHOLLA
    sprintf(filename,"%s.%d",filename,procID);
    #endif

    // open the file for binary writes
    #if defined BINARY
    FILE *out;
    out = fopen(filename, "w");
    if(out == NULL) {printf("Error opening output file.\n"); exit(-1); }

    // write the header to the output file
    G.Write_Header_Binary(out);

    // write the conserved variables to the output file
    G.Write_Grid_Binary(out);

    // close the output file
    fclose(out);
  
    // create the file for hdf5 writes
    #elif defined HDF5
    hid_t   file_id; /* file identifier */
    herr_t  status;

    // Create a new file using default properties.
    file_id = H5Fcreate(filename, H5F_ACC_TRUNC, H5P_DEFAULT, H5P_DEFAULT);  

    // Write the header (file attributes)
    G.Write_Header_HDF5(file_id);

    // write the conserved variables to the output file
    G.Write_Grid_HDF5(file_id);

    // close the file
    status = H5Fclose(file_id);

    if (status < 0) {printf("File write failed.\n"); exit(-1); }
    #endif
  }
}


/* Output a projection of the grid data to file. */
void OutputProjectedData(Grid3D G, struct parameters P, int nfile)
{
  char filename[100];
  char timestep[20];
  #ifdef HDF5
  hid_t   file_id;
  herr_t  status;

  // create the filename
  strcpy(filename, P.outdir); 
  sprintf(timestep, "%d_proj", nfile);
  strcat(filename,timestep);   
  strcat(filename,".h5");

  #ifdef MPI_CHOLLA
  sprintf(filename,"%s.%d",filename,procID);
  #endif /*MPI_CHOLLA*/

  // Create a new file 
  file_id = H5Fcreate(filename, H5F_ACC_TRUNC, H5P_DEFAULT, H5P_DEFAULT);

  // Write header (file attributes)
  G.Write_Header_HDF5(file_id);

  // Write the density and temperature projections to the output file
  G.Write_Projection_HDF5(file_id);

  // Close the file
  status = H5Fclose(file_id);

  #ifdef MPI_CHOLLA
  if (status < 0) {printf("OutputProjectedData: File write failed. ProcID: %d\n", procID); chexit(-1); }
  #else
  if (status < 0) {printf("OutputProjectedData: File write failed.\n"); exit(-1); }
  #endif
  #else
  printf("OutputProjected Data only defined for hdf5 writes.\n");
  #endif //HDF5
}


/* Output a rotated projection of the grid data to file. */
void OutputRotatedProjectedData(Grid3D G, struct parameters P, int nfile)
{
  char filename[100];
  char timestep[20];
  #ifdef HDF5
  hid_t   file_id;
  herr_t  status;

  // create the filename
  strcpy(filename, P.outdir); 
  sprintf(timestep, "%d_rot_proj", nfile);
  strcat(filename,timestep);   
  strcat(filename,".h5");

  #ifdef MPI_CHOLLA
  sprintf(filename,"%s.%d",filename,procID);
  #endif /*MPI_CHOLLA*/

  if(G.R.flag_delta==1)
  {
    //if flag_delta==1, then we are just outputting a
    //bunch of rotations of the same snapshot
    int i_delta;
    char fname[200];

    for(i_delta=0;i_delta<G.R.n_delta;i_delta++)
    {
      sprintf(fname,"%s.%d",filename,G.R.i_delta);
      chprintf("Outputting rotated projection %s.\n",fname);

      //determine delta about z by output index
      G.R.delta = 2.0*M_PI*((double) i_delta)/((double) G.R.n_delta);

      // Create a new file 
      file_id = H5Fcreate(fname, H5F_ACC_TRUNC, H5P_DEFAULT, H5P_DEFAULT);

      // Write header (file attributes)
      G.Write_Header_Rotated_HDF5(file_id);

      // Write the density and temperature projections to the output file
      G.Write_Rotated_Projection_HDF5(file_id);

      // Close the file
      status = H5Fclose(file_id);
      #ifdef MPI_CHOLLA
      if (status < 0) {printf("OutputRotatedProjectedData: File write failed. ProcID: %d\n", procID); chexit(-1); }
      #else
      if (status < 0) {printf("OutputRotatedProjectedData: File write failed.\n"); exit(-1); }
      #endif

      //iterate G.R.i_delta
      G.R.i_delta++;
    }

  }
  else if (G.R.flag_delta == 2) {

    // case 2 -- outputting at a rotating delta 
    // rotation rate given in the parameter file
    G.R.delta = fmod(nfile*G.R.ddelta_dt*2.0*PI , (2.0*PI));

    // Create a new file 
    file_id = H5Fcreate(filename, H5F_ACC_TRUNC, H5P_DEFAULT, H5P_DEFAULT);

    // Write header (file attributes)
    G.Write_Header_Rotated_HDF5(file_id);

    // Write the density and temperature projections to the output file
    G.Write_Rotated_Projection_HDF5(file_id);

    // Close the file
    status = H5Fclose(file_id);
  }
  else {

    //case 0 -- just output at the delta given in the parameter file

    // Create a new file 
    file_id = H5Fcreate(filename, H5F_ACC_TRUNC, H5P_DEFAULT, H5P_DEFAULT);

    // Write header (file attributes)
    G.Write_Header_Rotated_HDF5(file_id);

    // Write the density and temperature projections to the output file
    G.Write_Rotated_Projection_HDF5(file_id);

    // Close the file
    status = H5Fclose(file_id);
  }

  #ifdef MPI_CHOLLA
  if (status < 0) {printf("OutputRotatedProjectedData: File write failed. ProcID: %d\n", procID); chexit(-1); }
  #else
  if (status < 0) {printf("OutputRotatedProjectedData: File write failed.\n"); exit(-1); }
  #endif

  #else
  printf("OutputRotatedProjectedData only defined for HDF5 writes.\n");
  #endif
}


/* Output xy, xz, and yz slices of the grid data. */
void OutputSlices(Grid3D G, struct parameters P, int nfile)
{
  char filename[100];
  char timestep[20];
  #ifdef HDF5
  hid_t   file_id;
  herr_t  status;

  // create the filename
  strcpy(filename, P.outdir); 
  sprintf(timestep, "%d_slice", nfile);
  strcat(filename,timestep);   
  strcat(filename,".h5");

  #ifdef MPI_CHOLLA
  sprintf(filename,"%s.%d",filename,procID);
  #endif /*MPI_CHOLLA*/

  // Create a new file 
  file_id = H5Fcreate(filename, H5F_ACC_TRUNC, H5P_DEFAULT, H5P_DEFAULT);

  // Write header (file attributes)
  G.Write_Header_HDF5(file_id);

  // Write slices of all variables to the output file
  G.Write_Slices_HDF5(file_id);

  // Close the file
  status = H5Fclose(file_id);

  #ifdef MPI_CHOLLA
  if (status < 0) {printf("OutputSlices: File write failed. ProcID: %d\n", procID); chexit(-1); }
  #else
  if (status < 0) {printf("OutputSlices: File write failed.\n"); exit(-1); }
  #endif
  #else
  printf("OutputSlices only defined for hdf5 writes.\n");
  #endif //HDF5
}


/*! \fn void Write_Header_Binary(FILE *fp)
 *  \brief Write the relevant header info to a binary output file. */
void Grid3D::Write_Header_Binary(FILE *fp)
{

  // Write the header info to the output file
  //fwrite(&H, sizeof(H), 1, fp);  
  fwrite(&H.n_cells, sizeof(int), 1, fp); 
  fwrite(&H.n_ghost, sizeof(int), 1, fp); 
  fwrite(&H.nx, sizeof(int), 1, fp); 
  fwrite(&H.ny, sizeof(int), 1, fp); 
  fwrite(&H.nz, sizeof(int), 1, fp); 
  fwrite(&H.nx_real, sizeof(int), 1, fp); 
  fwrite(&H.ny_real, sizeof(int), 1, fp); 
  fwrite(&H.nz_real, sizeof(int), 1, fp); 
  fwrite(&H.xbound, sizeof(Real), 1, fp); 
  fwrite(&H.ybound, sizeof(Real), 1, fp); 
  fwrite(&H.zbound, sizeof(Real), 1, fp); 
  fwrite(&H.domlen_x, sizeof(Real), 1, fp); 
  fwrite(&H.domlen_y, sizeof(Real), 1, fp); 
  fwrite(&H.domlen_z, sizeof(Real), 1, fp); 
  fwrite(&H.xblocal, sizeof(Real), 1, fp); 
  fwrite(&H.yblocal, sizeof(Real), 1, fp); 
  fwrite(&H.zblocal, sizeof(Real), 1, fp); 
  fwrite(&H.xdglobal, sizeof(Real), 1, fp); 
  fwrite(&H.ydglobal, sizeof(Real), 1, fp); 
  fwrite(&H.zdglobal, sizeof(Real), 1, fp); 
  fwrite(&H.dx, sizeof(Real), 1, fp); 
  fwrite(&H.dy, sizeof(Real), 1, fp); 
  fwrite(&H.dz, sizeof(Real), 1, fp); 
  fwrite(&H.t, sizeof(Real), 1, fp); 
  fwrite(&H.dt, sizeof(Real), 1, fp); 
  fwrite(&H.t_wall, sizeof(Real), 1, fp); 
  fwrite(&H.n_step, sizeof(int), 1, fp); 
  
}


#ifdef HDF5
/*! \fn void Write_Header_HDF5(hid_t file_id)
 *  \brief Write the relevant header info to the HDF5 file. */
void Grid3D::Write_Header_HDF5(hid_t file_id)
{
  hid_t     attribute_id, dataspace_id;
  herr_t    status;
  hsize_t   attr_dims;
  int       int_data[3];
  Real      Real_data[3];

  // Single attributes first
  attr_dims = 1;
  // Create the data space for the attribute
  dataspace_id = H5Screate_simple(1, &attr_dims, NULL);
  // Create a group attribute
  attribute_id = H5Acreate(file_id, "gamma", H5T_IEEE_F64BE, dataspace_id, H5P_DEFAULT, H5P_DEFAULT); 
  // Write the attribute data
  status = H5Awrite(attribute_id, H5T_NATIVE_DOUBLE, &gama);
  // Close the attribute
  status = H5Aclose(attribute_id);
  attribute_id = H5Acreate(file_id, "t", H5T_IEEE_F64BE, dataspace_id, H5P_DEFAULT, H5P_DEFAULT); 
  status = H5Awrite(attribute_id, H5T_NATIVE_DOUBLE, &H.t);
  status = H5Aclose(attribute_id);
  attribute_id = H5Acreate(file_id, "dt", H5T_IEEE_F64BE, dataspace_id, H5P_DEFAULT, H5P_DEFAULT); 
  status = H5Awrite(attribute_id, H5T_NATIVE_DOUBLE, &H.dt);
  status = H5Aclose(attribute_id);
  attribute_id = H5Acreate(file_id, "n_step", H5T_STD_I32BE, dataspace_id, H5P_DEFAULT, H5P_DEFAULT); 
  status = H5Awrite(attribute_id, H5T_NATIVE_INT, &H.n_step);
  status = H5Aclose(attribute_id);
  attribute_id = H5Acreate(file_id, "n_fields", H5T_STD_I32BE, dataspace_id, H5P_DEFAULT, H5P_DEFAULT); 
  status = H5Awrite(attribute_id, H5T_NATIVE_INT, &H.n_fields);
  status = H5Aclose(attribute_id);
  // Close the dataspace
  status = H5Sclose(dataspace_id);

  // Now 3D attributes
  attr_dims = 3;
  // Create the data space for the attribute
  dataspace_id = H5Screate_simple(1, &attr_dims, NULL);

  #ifndef MPI_CHOLLA
  int_data[0] = H.nx_real;
  int_data[1] = H.ny_real;
  int_data[2] = H.nz_real;
  #endif
  #ifdef MPI_CHOLLA
  int_data[0] = nx_global_real;
  int_data[1] = ny_global_real;
  int_data[2] = nz_global_real;
  #endif

  attribute_id = H5Acreate(file_id, "dims", H5T_STD_I32BE, dataspace_id, H5P_DEFAULT, H5P_DEFAULT); 
  status = H5Awrite(attribute_id, H5T_NATIVE_INT, int_data);
  status = H5Aclose(attribute_id);

  #ifdef MPI_CHOLLA
  int_data[0] = H.nx_real;
  int_data[1] = H.ny_real;
  int_data[2] = H.nz_real;

  attribute_id = H5Acreate(file_id, "dims_local", H5T_STD_I32BE, dataspace_id, H5P_DEFAULT, H5P_DEFAULT); 
  status = H5Awrite(attribute_id, H5T_NATIVE_INT, int_data);
  status = H5Aclose(attribute_id);

  int_data[0] = nx_local_start;
  int_data[1] = ny_local_start;
  int_data[2] = nz_local_start;

  attribute_id = H5Acreate(file_id, "offset", H5T_STD_I32BE, dataspace_id, H5P_DEFAULT, H5P_DEFAULT); 
  status = H5Awrite(attribute_id, H5T_NATIVE_INT, int_data);
  status = H5Aclose(attribute_id);
  #endif

  Real_data[0] = H.xbound;
  Real_data[1] = H.ybound;
  Real_data[2] = H.zbound;

  attribute_id = H5Acreate(file_id, "bounds", H5T_IEEE_F64BE, dataspace_id, H5P_DEFAULT, H5P_DEFAULT); 
  status = H5Awrite(attribute_id, H5T_NATIVE_DOUBLE, Real_data);
  status = H5Aclose(attribute_id);

  Real_data[0] = H.xdglobal;
  Real_data[1] = H.ydglobal;
  Real_data[2] = H.zdglobal;

  attribute_id = H5Acreate(file_id, "domain", H5T_IEEE_F64BE, dataspace_id, H5P_DEFAULT, H5P_DEFAULT); 
  status = H5Awrite(attribute_id, H5T_NATIVE_DOUBLE, Real_data);
  status = H5Aclose(attribute_id);

  Real_data[0] = H.dx;
  Real_data[1] = H.dy;
  Real_data[2] = H.dz;

  attribute_id = H5Acreate(file_id, "dx", H5T_IEEE_F64BE, dataspace_id, H5P_DEFAULT, H5P_DEFAULT); 
  status = H5Awrite(attribute_id, H5T_NATIVE_DOUBLE, Real_data);
  status = H5Aclose(attribute_id);
  
  // Close the dataspace
  status = H5Sclose(dataspace_id);

}


/*! \fn void Write_Header_Rotated_HDF5(hid_t file_id)
 *  \brief Write the relevant header info to the HDF5 file for rotated projection. */
void Grid3D::Write_Header_Rotated_HDF5(hid_t file_id)
{
  hid_t     attribute_id, dataspace_id;
  herr_t    status;
  hsize_t   attr_dims;
  int       int_data[3];
  Real      Real_data[3];
  Real      delta, theta, phi;

  // Single attributes first
  attr_dims = 1;
  // Create the data space for the attribute
  dataspace_id = H5Screate_simple(1, &attr_dims, NULL);
  // Create a group attribute
  attribute_id = H5Acreate(file_id, "gamma", H5T_IEEE_F64BE, dataspace_id, H5P_DEFAULT, H5P_DEFAULT); 
  // Write the attribute data
  status = H5Awrite(attribute_id, H5T_NATIVE_DOUBLE, &gama);
  // Close the attribute
  status = H5Aclose(attribute_id);
  attribute_id = H5Acreate(file_id, "t", H5T_IEEE_F64BE, dataspace_id, H5P_DEFAULT, H5P_DEFAULT); 
  status = H5Awrite(attribute_id, H5T_NATIVE_DOUBLE, &H.t);
  status = H5Aclose(attribute_id);
  attribute_id = H5Acreate(file_id, "dt", H5T_IEEE_F64BE, dataspace_id, H5P_DEFAULT, H5P_DEFAULT); 
  status = H5Awrite(attribute_id, H5T_NATIVE_DOUBLE, &H.dt);
  status = H5Aclose(attribute_id);
  attribute_id = H5Acreate(file_id, "n_step", H5T_STD_I32BE, dataspace_id, H5P_DEFAULT, H5P_DEFAULT); 
  status = H5Awrite(attribute_id, H5T_NATIVE_INT, &H.n_step);
  attribute_id = H5Acreate(file_id, "n_fields", H5T_STD_I32BE, dataspace_id, H5P_DEFAULT, H5P_DEFAULT); 
  status = H5Awrite(attribute_id, H5T_NATIVE_INT, &H.n_fields);
  status = H5Aclose(attribute_id);  

  //Rotation data
  chprintf("Outputing rotation data with delta = %e, theta = %e, phi = %e, Lx = %f, Lz = %f\n",R.delta,R.theta,R.phi,R.Lx,R.Lz);
  attribute_id = H5Acreate(file_id, "nxr", H5T_STD_I32BE, dataspace_id, H5P_DEFAULT, H5P_DEFAULT); 
  status = H5Awrite(attribute_id, H5T_NATIVE_INT, &R.nx);
  status = H5Aclose(attribute_id);
  attribute_id = H5Acreate(file_id, "nzr", H5T_STD_I32BE, dataspace_id, H5P_DEFAULT, H5P_DEFAULT); 
  status = H5Awrite(attribute_id, H5T_NATIVE_INT, &R.nz);
  status = H5Aclose(attribute_id);
  delta = 180.*R.delta/M_PI;
  attribute_id = H5Acreate(file_id, "delta", H5T_IEEE_F64BE, dataspace_id, H5P_DEFAULT, H5P_DEFAULT); 
  status = H5Awrite(attribute_id, H5T_NATIVE_DOUBLE, &delta);
  status = H5Aclose(attribute_id);
  theta = 180.*R.theta/M_PI;
  attribute_id = H5Acreate(file_id, "theta", H5T_IEEE_F64BE, dataspace_id, H5P_DEFAULT, H5P_DEFAULT); 
  status = H5Awrite(attribute_id, H5T_NATIVE_DOUBLE, &theta);
  status = H5Aclose(attribute_id);
  phi = 180.*R.phi/M_PI;
  attribute_id = H5Acreate(file_id, "phi", H5T_IEEE_F64BE, dataspace_id, H5P_DEFAULT, H5P_DEFAULT); 
  status = H5Awrite(attribute_id, H5T_NATIVE_DOUBLE, &phi);
  status = H5Aclose(attribute_id);
  attribute_id = H5Acreate(file_id, "Lx", H5T_IEEE_F64BE, dataspace_id, H5P_DEFAULT, H5P_DEFAULT); 
  status = H5Awrite(attribute_id, H5T_NATIVE_DOUBLE, &R.Lx);
  status = H5Aclose(attribute_id);
  attribute_id = H5Acreate(file_id, "Lz", H5T_IEEE_F64BE, dataspace_id, H5P_DEFAULT, H5P_DEFAULT); 
  status = H5Awrite(attribute_id, H5T_NATIVE_DOUBLE, &R.Lz);
  status = H5Aclose(attribute_id);

  // Close the dataspace
  status = H5Sclose(dataspace_id);

  // Now 3D attributes
  attr_dims = 3;
  // Create the data space for the attribute
  dataspace_id = H5Screate_simple(1, &attr_dims, NULL);

  #ifndef MPI_CHOLLA
  int_data[0] = H.nx_real;
  int_data[1] = H.ny_real;
  int_data[2] = H.nz_real;
  #endif
  #ifdef MPI_CHOLLA
  int_data[0] = nx_global_real;
  int_data[1] = ny_global_real;
  int_data[2] = nz_global_real;
  #endif

  attribute_id = H5Acreate(file_id, "dims", H5T_STD_I32BE, dataspace_id, H5P_DEFAULT, H5P_DEFAULT); 
  status = H5Awrite(attribute_id, H5T_NATIVE_INT, int_data);
  status = H5Aclose(attribute_id);

  #ifdef MPI_CHOLLA
  int_data[0] = H.nx_real;
  int_data[1] = H.ny_real;
  int_data[2] = H.nz_real;

  attribute_id = H5Acreate(file_id, "dims_local", H5T_STD_I32BE, dataspace_id, H5P_DEFAULT, H5P_DEFAULT); 
  status = H5Awrite(attribute_id, H5T_NATIVE_INT, int_data);
  status = H5Aclose(attribute_id);

  int_data[0] = nx_local_start;
  int_data[1] = ny_local_start;
  int_data[2] = nz_local_start;

  attribute_id = H5Acreate(file_id, "offset", H5T_STD_I32BE, dataspace_id, H5P_DEFAULT, H5P_DEFAULT); 
  status = H5Awrite(attribute_id, H5T_NATIVE_INT, int_data);
  status = H5Aclose(attribute_id);
  #endif

  Real_data[0] = H.xbound;
  Real_data[1] = H.ybound;
  Real_data[2] = H.zbound;

  attribute_id = H5Acreate(file_id, "bounds", H5T_IEEE_F64BE, dataspace_id, H5P_DEFAULT, H5P_DEFAULT); 
  status = H5Awrite(attribute_id, H5T_NATIVE_DOUBLE, Real_data);
  status = H5Aclose(attribute_id);

  Real_data[0] = H.xdglobal;
  Real_data[1] = H.ydglobal;
  Real_data[2] = H.zdglobal;

  attribute_id = H5Acreate(file_id, "domain", H5T_IEEE_F64BE, dataspace_id, H5P_DEFAULT, H5P_DEFAULT); 
  status = H5Awrite(attribute_id, H5T_NATIVE_DOUBLE, Real_data);
  status = H5Aclose(attribute_id);

  Real_data[0] = H.dx;
  Real_data[1] = H.dy;
  Real_data[2] = H.dz;

  attribute_id = H5Acreate(file_id, "dx", H5T_IEEE_F64BE, dataspace_id, H5P_DEFAULT, H5P_DEFAULT); 
  status = H5Awrite(attribute_id, H5T_NATIVE_DOUBLE, Real_data);
  status = H5Aclose(attribute_id);
  
  // Close the dataspace
  status = H5Sclose(dataspace_id);

}
#endif


/*! \fn void Write_Grid_Binary(FILE *fp)
 *  \brief Write the conserved quantities to a binary output file. */
void Grid3D::Write_Grid_Binary(FILE *fp)
{
  int id, i, j, k;

  // Write the conserved quantities to the output file

  // 1D case
  if (H.nx>1 && H.ny==1 && H.nz==1) {

    id = H.n_ghost;

    fwrite(&(C.density[id]),    sizeof(Real), H.nx_real, fp);
    fwrite(&(C.momentum_x[id]), sizeof(Real), H.nx_real, fp);
    fwrite(&(C.momentum_y[id]), sizeof(Real), H.nx_real, fp);
    fwrite(&(C.momentum_z[id]), sizeof(Real), H.nx_real, fp);
    fwrite(&(C.Energy[id]),     sizeof(Real), H.nx_real, fp);
    #ifdef DE
    fwrite(&(C.GasEnergy[id]),     sizeof(Real), H.nx_real, fp);
    #endif //DE
  }

  // 2D case
  else if (H.nx>1 && H.ny>1 && H.nz==1) {

    for (j=0; j<H.ny_real; j++) {
      id = H.n_ghost + (j+H.n_ghost)*H.nx;
      fwrite(&(C.density[id]), sizeof(Real), H.nx_real, fp);
    }    
    for (j=0; j<H.ny_real; j++) {
      id = H.n_ghost + (j+H.n_ghost)*H.nx;
      fwrite(&(C.momentum_x[id]), sizeof(Real), H.nx_real, fp);
    }     
    for (j=0; j<H.ny_real; j++) {
      id = H.n_ghost + (j+H.n_ghost)*H.nx;
      fwrite(&(C.momentum_y[id]), sizeof(Real), H.nx_real, fp);
    }     
    for (j=0; j<H.ny_real; j++) {
      id = H.n_ghost + (j+H.n_ghost)*H.nx;
      fwrite(&(C.momentum_z[id]), sizeof(Real), H.nx_real, fp);
    }     
    for (j=0; j<H.ny_real; j++) {
      id = H.n_ghost + (j+H.n_ghost)*H.nx;
      fwrite(&(C.Energy[id]), sizeof(Real), H.nx_real, fp);
    }
    #ifdef DE
    for (j=0; j<H.ny_real; j++) {
      id = H.n_ghost + (j+H.n_ghost)*H.nx;
      fwrite(&(C.GasEnergy[id]), sizeof(Real), H.nx_real, fp);
    }  
    #endif //DE

  }

  // 3D case
  else {
    for (k=0; k<H.nz_real; k++) {
      for (j=0; j<H.ny_real; j++) {
        id = H.n_ghost + (j+H.n_ghost)*H.nx + (k+H.n_ghost)*H.nx*H.ny;
        fwrite(&(C.density[id]), sizeof(Real), H.nx_real, fp);
      }
    }  
    for (k=0; k<H.nz_real; k++) {
      for (j=0; j<H.ny_real; j++) {
        id = H.n_ghost + (j+H.n_ghost)*H.nx + (k+H.n_ghost)*H.nx*H.ny;
        fwrite(&(C.momentum_x[id]), sizeof(Real), H.nx_real, fp);
      }
    }  
    for (k=0; k<H.nz_real; k++) {
      for (j=0; j<H.ny_real; j++) {
        id = H.n_ghost + (j+H.n_ghost)*H.nx + (k+H.n_ghost)*H.nx*H.ny;
        fwrite(&(C.momentum_y[id]), sizeof(Real), H.nx_real, fp);
      }
    }  
    for (k=0; k<H.nz_real; k++) {
      for (j=0; j<H.ny_real; j++) {
        id = H.n_ghost + (j+H.n_ghost)*H.nx + (k+H.n_ghost)*H.nx*H.ny;
        fwrite(&(C.momentum_z[id]), sizeof(Real), H.nx_real, fp);
      }
    }  
    for (k=0; k<H.nz_real; k++) {
      for (j=0; j<H.ny_real; j++) {
        id = H.n_ghost + (j+H.n_ghost)*H.nx + (k+H.n_ghost)*H.nx*H.ny;
        fwrite(&(C.Energy[id]), sizeof(Real), H.nx_real, fp);
      }
    }  
    #ifdef DE
    for (k=0; k<H.nz_real; k++) {
      for (j=0; j<H.ny_real; j++) {
        id = H.n_ghost + (j+H.n_ghost)*H.nx + (k+H.n_ghost)*H.nx*H.ny;
        fwrite(&(C.GasEnergy[id]), sizeof(Real), H.nx_real, fp);
      }
    }    
    #endif //DE
  }    

}




#ifdef HDF5
/*! \fn void Write_Grid_HDF5(hid_t file_id)
 *  \brief Write the grid to a file, at the current simulation time. */
void Grid3D::Write_Grid_HDF5(hid_t file_id)
{
  int i, j, k, id, buf_id;
  hid_t     dataset_id, dataspace_id; 
  Real      *dataset_buffer;
  herr_t    status;


  // 1D case
  if (H.nx>1 && H.ny==1 && H.nz==1) {

    int       nx_dset = H.nx_real;
    hsize_t   dims[1];
    dataset_buffer = (Real *) malloc(H.nx_real*sizeof(Real));

    // Create the data space for the datasets
    dims[0] = nx_dset;
    dataspace_id = H5Screate_simple(1, dims, NULL);

    // Copy the density array to the memory buffer
    // (Remapping to play nicely with python)
    id = H.n_ghost;
    memcpy(&dataset_buffer[0], &(C.density[id]), H.nx_real*sizeof(Real));    

    // Create a dataset id for density
    dataset_id = H5Dcreate(file_id, "/density", H5T_IEEE_F64BE, dataspace_id, H5P_DEFAULT, H5P_DEFAULT, H5P_DEFAULT);
    // Write the density array to file  // NOTE: NEED TO FIX FOR FLOAT REAL!!!
    status = H5Dwrite(dataset_id, H5T_NATIVE_DOUBLE, H5S_ALL, H5S_ALL, H5P_DEFAULT, dataset_buffer); 
    // Free the dataset id
    status = H5Dclose(dataset_id);

    // Copy the x momentum array to the memory buffer
    id = H.n_ghost;
    memcpy(&dataset_buffer[0], &(C.momentum_x[id]), H.nx_real*sizeof(Real));    

    // Create a dataset id for x momentum 
    dataset_id = H5Dcreate(file_id, "/momentum_x", H5T_IEEE_F64BE, dataspace_id, H5P_DEFAULT, H5P_DEFAULT, H5P_DEFAULT);
    // Write the x momentum array to file  // NOTE: NEED TO FIX FOR FLOAT REAL!!!
    status = H5Dwrite(dataset_id, H5T_NATIVE_DOUBLE, H5S_ALL, H5S_ALL, H5P_DEFAULT, dataset_buffer); 
    // Free the dataset id
    status = H5Dclose(dataset_id);

    // Copy the y momentum array to the memory buffer
    id = H.n_ghost;
    memcpy(&dataset_buffer[0], &(C.momentum_y[id]), H.nx_real*sizeof(Real));    

    // Create a dataset id for y momentum 
    dataset_id = H5Dcreate(file_id, "/momentum_y", H5T_IEEE_F64BE, dataspace_id, H5P_DEFAULT, H5P_DEFAULT, H5P_DEFAULT);
    // Write the y momentum array to file  // NOTE: NEED TO FIX FOR FLOAT REAL!!!
    status = H5Dwrite(dataset_id, H5T_NATIVE_DOUBLE, H5S_ALL, H5S_ALL, H5P_DEFAULT, dataset_buffer); 
    // Free the dataset id
    status = H5Dclose(dataset_id);

    // Copy the z momentum array to the memory buffer
    id = H.n_ghost;
    memcpy(&dataset_buffer[0], &(C.momentum_z[id]), H.nx_real*sizeof(Real));    

    // Create a dataset id for z momentum 
    dataset_id = H5Dcreate(file_id, "/momentum_z", H5T_IEEE_F64BE, dataspace_id, H5P_DEFAULT, H5P_DEFAULT, H5P_DEFAULT);
    // Write the z momentum array to file  // NOTE: NEED TO FIX FOR FLOAT REAL!!!
    status = H5Dwrite(dataset_id, H5T_NATIVE_DOUBLE, H5S_ALL, H5S_ALL, H5P_DEFAULT, dataset_buffer); 
    // Free the dataset id
    status = H5Dclose(dataset_id);
   
    // Copy the Energy array to the memory buffer
    id = H.n_ghost;
    memcpy(&dataset_buffer[0], &(C.Energy[id]), H.nx_real*sizeof(Real));    

    // Create a dataset id for Energy 
    dataset_id = H5Dcreate(file_id, "/Energy", H5T_IEEE_F64BE, dataspace_id, H5P_DEFAULT, H5P_DEFAULT, H5P_DEFAULT);
    // Write the Energy array to file  // NOTE: NEED TO FIX FOR FLOAT REAL!!!
    status = H5Dwrite(dataset_id, H5T_NATIVE_DOUBLE, H5S_ALL, H5S_ALL, H5P_DEFAULT, dataset_buffer); 
    // Free the dataset id
    status = H5Dclose(dataset_id);

    #ifdef SCALAR
    for (int s=0; s<NSCALARS; s++) {
      // create the name of the dataset
      char dataset[100]; 
      char number[10];
      strcpy(dataset, "/scalar"); 
      sprintf(number, "%d", s);
      strcat(dataset,number);        
      // Copy the scalar array to the memory buffer
      id = H.n_ghost;
      memcpy(&dataset_buffer[0], &(C.scalar[id+s*H.n_cells]), H.nx_real*sizeof(Real));    

      // Create a dataset id for the scalar
      dataset_id = H5Dcreate(file_id, dataset, H5T_IEEE_F64BE, dataspace_id, H5P_DEFAULT, H5P_DEFAULT, H5P_DEFAULT);
      // Write the scalar array to file  // NOTE: NEED TO FIX FOR FLOAT REAL!!!
      status = H5Dwrite(dataset_id, H5T_NATIVE_DOUBLE, H5S_ALL, H5S_ALL, H5P_DEFAULT, dataset_buffer); 
      // Free the dataset id
      status = H5Dclose(dataset_id);
    }
    #endif

    #ifdef DE
    // Copy the internal energy array to the memory buffer
    id = H.n_ghost;
    memcpy(&dataset_buffer[0], &(C.GasEnergy[id]), H.nx_real*sizeof(Real));    

    // Create a dataset id for internal energy 
    dataset_id = H5Dcreate(file_id, "/GasEnergy", H5T_IEEE_F64BE, dataspace_id, H5P_DEFAULT, H5P_DEFAULT, H5P_DEFAULT);
    // Write the internal energy array to file  // NOTE: NEED TO FIX FOR FLOAT REAL!!!
    status = H5Dwrite(dataset_id, H5T_NATIVE_DOUBLE, H5S_ALL, H5S_ALL, H5P_DEFAULT, dataset_buffer); 
    // Free the dataset id
    status = H5Dclose(dataset_id);
    #endif

    // Free the dataspace id
    status = H5Sclose(dataspace_id);
  }


  // 2D case
  if (H.nx>1 && H.ny>1 && H.nz==1) {

    int       nx_dset = H.nx_real;
    int       ny_dset = H.ny_real;
    hsize_t   dims[2];
    dataset_buffer = (Real *) malloc(H.ny_real*H.nx_real*sizeof(Real));

    // Create the data space for the datasets
    dims[0] = nx_dset;
    dims[1] = ny_dset;
    dataspace_id = H5Screate_simple(2, dims, NULL);

    // Copy the density array to the memory buffer
    for (j=0; j<H.ny_real; j++) {
      for (i=0; i<H.nx_real; i++) {
        id = (i+H.n_ghost) + (j+H.n_ghost)*H.nx;
        buf_id = j + i*H.ny_real;
        dataset_buffer[buf_id] = C.density[id];
      }
    }

    // Create a dataset id for density
    dataset_id = H5Dcreate(file_id, "/density", H5T_IEEE_F64BE, dataspace_id, H5P_DEFAULT, H5P_DEFAULT, H5P_DEFAULT);
    // Write the density array to file  // NOTE: NEED TO FIX FOR FLOAT REAL!!!
    status = H5Dwrite(dataset_id, H5T_NATIVE_DOUBLE, H5S_ALL, H5S_ALL, H5P_DEFAULT, dataset_buffer); 
    // Free the dataset id
    status = H5Dclose(dataset_id);

    // Copy the x momentum array to the memory buffer
    for (j=0; j<H.ny_real; j++) {
      for (i=0; i<H.nx_real; i++) {
        id = (i+H.n_ghost) + (j+H.n_ghost)*H.nx;
        buf_id = j + i*H.ny_real;
        dataset_buffer[buf_id] = C.momentum_x[id];
      }
    }
    // Create a dataset id for x momentum 
    dataset_id = H5Dcreate(file_id, "/momentum_x", H5T_IEEE_F64BE, dataspace_id, H5P_DEFAULT, H5P_DEFAULT, H5P_DEFAULT);
    // Write the x momentum array to file  // NOTE: NEED TO FIX FOR FLOAT REAL!!!
    status = H5Dwrite(dataset_id, H5T_NATIVE_DOUBLE, H5S_ALL, H5S_ALL, H5P_DEFAULT, dataset_buffer); 
    // Free the dataset id
    status = H5Dclose(dataset_id);

    // Copy the y momentum array to the memory buffer
    for (j=0; j<H.ny_real; j++) {
      for (i=0; i<H.nx_real; i++) {
        id = (i+H.n_ghost) + (j+H.n_ghost)*H.nx;
        buf_id = j + i*H.ny_real;
        dataset_buffer[buf_id] = C.momentum_y[id];
      }
    }

    // Create a dataset id for y momentum 
    dataset_id = H5Dcreate(file_id, "/momentum_y", H5T_IEEE_F64BE, dataspace_id, H5P_DEFAULT, H5P_DEFAULT, H5P_DEFAULT);
    // Write the y momentum array to file  // NOTE: NEED TO FIX FOR FLOAT REAL!!!
    status = H5Dwrite(dataset_id, H5T_NATIVE_DOUBLE, H5S_ALL, H5S_ALL, H5P_DEFAULT, dataset_buffer); 
    // Free the dataset id
    status = H5Dclose(dataset_id);

    // Copy the z momentum array to the memory buffer
    for (j=0; j<H.ny_real; j++) {
      for (i=0; i<H.nx_real; i++) {
        id = (i+H.n_ghost) + (j+H.n_ghost)*H.nx;
        buf_id = j + i*H.ny_real;
        dataset_buffer[buf_id] = C.momentum_z[id];
      }
    }

    // Create a dataset id for z momentum 
    dataset_id = H5Dcreate(file_id, "/momentum_z", H5T_IEEE_F64BE, dataspace_id, H5P_DEFAULT, H5P_DEFAULT, H5P_DEFAULT);
    // Write the z momentum array to file  // NOTE: NEED TO FIX FOR FLOAT REAL!!!
    status = H5Dwrite(dataset_id, H5T_NATIVE_DOUBLE, H5S_ALL, H5S_ALL, H5P_DEFAULT, dataset_buffer); 
    // Free the dataset id
    status = H5Dclose(dataset_id);
   
    // Copy the Energy array to the memory buffer
    for (j=0; j<H.ny_real; j++) {
      for (i=0; i<H.nx_real; i++) {
        id = (i+H.n_ghost) + (j+H.n_ghost)*H.nx;
        buf_id = j + i*H.ny_real;
        dataset_buffer[buf_id] = C.Energy[id];
      }
    }

    // Create a dataset id for Energy 
    dataset_id = H5Dcreate(file_id, "/Energy", H5T_IEEE_F64BE, dataspace_id, H5P_DEFAULT, H5P_DEFAULT, H5P_DEFAULT);
    // Write the Energy array to file  // NOTE: NEED TO FIX FOR FLOAT REAL!!!
    status = H5Dwrite(dataset_id, H5T_NATIVE_DOUBLE, H5S_ALL, H5S_ALL, H5P_DEFAULT, dataset_buffer); 
    // Free the dataset id
    status = H5Dclose(dataset_id);


    #ifdef SCALAR
    for (int s=0; s<NSCALARS; s++) {
      // create the name of the dataset
      char dataset[100]; 
      char number[10];
      strcpy(dataset, "/scalar"); 
      sprintf(number, "%d", s);
      strcat(dataset,number);        
      // Copy the scalar array to the memory buffer
      for (j=0; j<H.ny_real; j++) {
        for (i=0; i<H.nx_real; i++) {
          id = (i+H.n_ghost) + (j+H.n_ghost)*H.nx;
          buf_id = j + i*H.ny_real;
          dataset_buffer[buf_id] = C.scalar[id+s*H.n_cells];
        }
      }
      // Create a dataset id for the scalar
      dataset_id = H5Dcreate(file_id, dataset, H5T_IEEE_F64BE, dataspace_id, H5P_DEFAULT, H5P_DEFAULT, H5P_DEFAULT);
      // Write the scalar array to file  // NOTE: NEED TO FIX FOR FLOAT REAL!!!
      status = H5Dwrite(dataset_id, H5T_NATIVE_DOUBLE, H5S_ALL, H5S_ALL, H5P_DEFAULT, dataset_buffer); 
      // Free the dataset id
      status = H5Dclose(dataset_id);
    }
    #endif


    #ifdef DE
    // Copy the internal energy array to the memory buffer
    for (j=0; j<H.ny_real; j++) {
      for (i=0; i<H.nx_real; i++) {
        id = (i+H.n_ghost) + (j+H.n_ghost)*H.nx;
        buf_id = j + i*H.ny_real;
        dataset_buffer[buf_id] = C.GasEnergy[id];
      }
    }

    // Create a dataset id for internal energy 
    dataset_id = H5Dcreate(file_id, "/GasEnergy", H5T_IEEE_F64BE, dataspace_id, H5P_DEFAULT, H5P_DEFAULT, H5P_DEFAULT);
    // Write the internal energy array to file  // NOTE: NEED TO FIX FOR FLOAT REAL!!!
    status = H5Dwrite(dataset_id, H5T_NATIVE_DOUBLE, H5S_ALL, H5S_ALL, H5P_DEFAULT, dataset_buffer); 
    // Free the dataset id
    status = H5Dclose(dataset_id);
    #endif

    // Free the dataspace id
    status = H5Sclose(dataspace_id);
  }

  // 3D case
  if (H.nx>1 && H.ny>1 && H.nz>1) {

    int       nx_dset = H.nx_real;
    int       ny_dset = H.ny_real;
    int       nz_dset = H.nz_real;
    hsize_t   dims[3];
    dataset_buffer = (Real *) malloc(H.nx_real*H.ny_real*H.nz_real*sizeof(Real));

    // Create the data space for the datasets
    dims[0] = nx_dset;
    dims[1] = ny_dset;
    dims[2] = nz_dset;
    dataspace_id = H5Screate_simple(3, dims, NULL);

    // Copy the density array to the memory buffer
    for (k=0; k<H.nz_real; k++) {
      for (j=0; j<H.ny_real; j++) {
        for (i=0; i<H.nx_real; i++) {
          id = (i+H.n_ghost) + (j+H.n_ghost)*H.nx + (k+H.n_ghost)*H.nx*H.ny;
          buf_id = k + j*H.nz_real + i*H.nz_real*H.ny_real;
          dataset_buffer[buf_id] = C.density[id];
        }
      }
    }

    // Create a dataset id for density
    dataset_id = H5Dcreate(file_id, "/density", H5T_IEEE_F64BE, dataspace_id, H5P_DEFAULT, H5P_DEFAULT, H5P_DEFAULT);
    // Write the density array to file  // NOTE: NEED TO FIX FOR FLOAT REAL!!!
    status = H5Dwrite(dataset_id, H5T_NATIVE_DOUBLE, H5S_ALL, H5S_ALL, H5P_DEFAULT, dataset_buffer); 
    // Free the dataset id
    status = H5Dclose(dataset_id);

    // Copy the x momentum array to the memory buffer
    for (k=0; k<H.nz_real; k++) {
      for (j=0; j<H.ny_real; j++) {
        for (i=0; i<H.nx_real; i++) {
          id = (i+H.n_ghost) + (j+H.n_ghost)*H.nx + (k+H.n_ghost)*H.nx*H.ny;
          buf_id = k + j*H.nz_real + i*H.nz_real*H.ny_real;
          dataset_buffer[buf_id] = C.momentum_x[id];
        }
      }
    }

    // Create a dataset id for x momentum 
    dataset_id = H5Dcreate(file_id, "/momentum_x", H5T_IEEE_F64BE, dataspace_id, H5P_DEFAULT, H5P_DEFAULT, H5P_DEFAULT);
    // Write the x momentum array to file  // NOTE: NEED TO FIX FOR FLOAT REAL!!!
    status = H5Dwrite(dataset_id, H5T_NATIVE_DOUBLE, H5S_ALL, H5S_ALL, H5P_DEFAULT, dataset_buffer); 
    // Free the dataset id
    status = H5Dclose(dataset_id);

    // Copy the y momentum array to the memory buffer
    for (k=0; k<H.nz_real; k++) {
      for (j=0; j<H.ny_real; j++) {
        for (i=0; i<H.nx_real; i++) {
          id = (i+H.n_ghost) + (j+H.n_ghost)*H.nx + (k+H.n_ghost)*H.nx*H.ny;
          buf_id = k + j*H.nz_real + i*H.nz_real*H.ny_real;
          dataset_buffer[buf_id] = C.momentum_y[id];
        }
      }
    }

    // Create a dataset id for y momentum 
    dataset_id = H5Dcreate(file_id, "/momentum_y", H5T_IEEE_F64BE, dataspace_id, H5P_DEFAULT, H5P_DEFAULT, H5P_DEFAULT);
    // Write the y momentum array to file  // NOTE: NEED TO FIX FOR FLOAT REAL!!!
    status = H5Dwrite(dataset_id, H5T_NATIVE_DOUBLE, H5S_ALL, H5S_ALL, H5P_DEFAULT, dataset_buffer); 
    // Free the dataset id
    status = H5Dclose(dataset_id);

    // Copy the z momentum array to the memory buffer
    for (k=0; k<H.nz_real; k++) {
      for (j=0; j<H.ny_real; j++) {
        for (i=0; i<H.nx_real; i++) {
          id = (i+H.n_ghost) + (j+H.n_ghost)*H.nx + (k+H.n_ghost)*H.nx*H.ny;
          buf_id = k + j*H.nz_real + i*H.nz_real*H.ny_real;
          dataset_buffer[buf_id] = C.momentum_z[id];
        }
      }
    }

    // Create a dataset id for z momentum 
    dataset_id = H5Dcreate(file_id, "/momentum_z", H5T_IEEE_F64BE, dataspace_id, H5P_DEFAULT, H5P_DEFAULT, H5P_DEFAULT);
    // Write the z momentum array to file  // NOTE: NEED TO FIX FOR FLOAT REAL!!!
    status = H5Dwrite(dataset_id, H5T_NATIVE_DOUBLE, H5S_ALL, H5S_ALL, H5P_DEFAULT, dataset_buffer); 
    // Free the dataset id
    status = H5Dclose(dataset_id);
   
    // Copy the energy array to the memory buffer
    for (k=0; k<H.nz_real; k++) {
      for (j=0; j<H.ny_real; j++) {
        for (i=0; i<H.nx_real; i++) {
          id = (i+H.n_ghost) + (j+H.n_ghost)*H.nx + (k+H.n_ghost)*H.nx*H.ny;
          buf_id = k + j*H.nz_real + i*H.nz_real*H.ny_real;
          dataset_buffer[buf_id] = C.Energy[id];
        }
      }
    }

    // Create a dataset id for Energy 
    dataset_id = H5Dcreate(file_id, "/Energy", H5T_IEEE_F64BE, dataspace_id, H5P_DEFAULT, H5P_DEFAULT, H5P_DEFAULT);
    // Write the Energy array to file  // NOTE: NEED TO FIX FOR FLOAT REAL!!!
    status = H5Dwrite(dataset_id, H5T_NATIVE_DOUBLE, H5S_ALL, H5S_ALL, H5P_DEFAULT, dataset_buffer); 
    // Free the dataset id
    status = H5Dclose(dataset_id);

    #ifdef SCALAR
    for (int s=0; s<NSCALARS; s++) {
      // create the name of the dataset
      char dataset[100]; 
      char number[10];
      strcpy(dataset, "/scalar"); 
      sprintf(number, "%d", s);
      strcat(dataset,number);        
      // Copy the scalar array to the memory buffer
      for (k=0; k<H.nz_real; k++) {
        for (j=0; j<H.ny_real; j++) {
          for (i=0; i<H.nx_real; i++) {
            id = (i+H.n_ghost) + (j+H.n_ghost)*H.nx + (k+H.n_ghost)*H.nx*H.ny;
            buf_id = k + j*H.nz_real + i*H.nz_real*H.ny_real;
            dataset_buffer[buf_id] = C.scalar[id+s*H.n_cells];
          }
        }
      }
      // Create a dataset id for the scalar
      dataset_id = H5Dcreate(file_id, dataset, H5T_IEEE_F64BE, dataspace_id, H5P_DEFAULT, H5P_DEFAULT, H5P_DEFAULT);
      // Write the scalar array to file  // NOTE: NEED TO FIX FOR FLOAT REAL!!!
      status = H5Dwrite(dataset_id, H5T_NATIVE_DOUBLE, H5S_ALL, H5S_ALL, H5P_DEFAULT, dataset_buffer); 
      // Free the dataset id
      status = H5Dclose(dataset_id);
    }
    #endif

    #ifdef DE
    // Copy the internal energy array to the memory buffer
    for (k=0; k<H.nz_real; k++) {
      for (j=0; j<H.ny_real; j++) {
        for (i=0; i<H.nx_real; i++) {
          id = (i+H.n_ghost) + (j+H.n_ghost)*H.nx + (k+H.n_ghost)*H.nx*H.ny;
          buf_id = k + j*H.nz_real + i*H.nz_real*H.ny_real;
          dataset_buffer[buf_id] = C.GasEnergy[id];
        }
      }
    }    

    // Create a dataset id for internal energy 
    dataset_id = H5Dcreate(file_id, "/GasEnergy", H5T_IEEE_F64BE, dataspace_id, H5P_DEFAULT, H5P_DEFAULT, H5P_DEFAULT);
    // Write the internal energy array to file  // NOTE: NEED TO FIX FOR FLOAT REAL!!!
    status = H5Dwrite(dataset_id, H5T_NATIVE_DOUBLE, H5S_ALL, H5S_ALL, H5P_DEFAULT, dataset_buffer); 
    // Free the dataset id
    status = H5Dclose(dataset_id);
    #endif

    // Free the dataspace id
    status = H5Sclose(dataspace_id);

  }
  free(dataset_buffer);

}
#endif //HDF5


#ifdef HDF5
/*! \fn void Write_Projection_HDF5(hid_t file_id)
 *  \brief Write projected density and temperature data to a file, at the current simulation time. */
void Grid3D::Write_Projection_HDF5(hid_t file_id)
{
  int i, j, k, id, buf_id;
  hid_t     dataset_id, dataspace_xy_id, dataspace_xz_id; 
  Real      *dataset_buffer_dxy, *dataset_buffer_dxz;
  Real      *dataset_buffer_Txy, *dataset_buffer_Txz;
  herr_t    status;
  Real dxy, dxz, Txy, Txz, d, n, T;
  #ifndef DE
  Real mx, my, mz, E, P;
  mx = my = mz = E = P = 0.0;
  #endif

  d = n = T = 0;
  Real mu = 0.6;

  // 3D 
  if (H.nx>1 && H.ny>1 && H.nz>1) {

    int       nx_dset = H.nx_real;
    int       ny_dset = H.ny_real;
    int       nz_dset = H.nz_real;
    hsize_t   dims[2];
    dataset_buffer_dxy = (Real *) malloc(H.nx_real*H.ny_real*sizeof(Real));
    dataset_buffer_dxz = (Real *) malloc(H.nx_real*H.nz_real*sizeof(Real));
    dataset_buffer_Txy = (Real *) malloc(H.nx_real*H.ny_real*sizeof(Real));
    dataset_buffer_Txz = (Real *) malloc(H.nx_real*H.nz_real*sizeof(Real));

    // Create the data space for the datasets
    dims[0] = nx_dset;
    dims[1] = ny_dset;
    dataspace_xy_id = H5Screate_simple(2, dims, NULL);
    dims[1] = nz_dset;
    dataspace_xz_id = H5Screate_simple(2, dims, NULL);

    // Copy the xy density and temperature projections to the memory buffer
    for (j=0; j<H.ny_real; j++) {
      for (i=0; i<H.nx_real; i++) {
        dxy = 0;
        Txy = 0;
        // for each xy element, sum over the z column
        for (k=0; k<H.nz_real; k++) {
          id = (i+H.n_ghost) + (j+H.n_ghost)*H.nx + (k+H.n_ghost)*H.nx*H.ny;
          d  = C.density[id];
          // sum density
          dxy += d*H.dz;
          // calculate number density
          n = d*DENSITY_UNIT/(mu*MP);
          // calculate temperature
          #ifdef DE
          T = C.GasEnergy[id]*PRESSURE_UNIT*(gama-1.0) / (n*KB);
          #else
          mx = C.momentum_x[id];
          my = C.momentum_y[id];
          mz = C.momentum_z[id];
          E  = C.Energy[id];
          P = (E - 0.5*(mx*mx+my*my+mz*mz)/d)/(gama-1.0);
          T  = P*PRESSURE_UNIT / (n*KB);
          #endif
          Txy += T*d*H.dz;
        }
        buf_id = j + i*H.ny_real;
        dataset_buffer_dxy[buf_id] = dxy;
        dataset_buffer_Txy[buf_id] = Txy;
      }
    }

    // Copy the xz density and temperature projections to the memory buffer
    for (k=0; k<H.nz_real; k++) {
      for (i=0; i<H.nx_real; i++) {
        dxz = 0;
        Txz = 0;
        // for each xz element, sum over the y column
        for (j=0; j<H.ny_real; j++) {
          id = (i+H.n_ghost) + (j+H.n_ghost)*H.nx + (k+H.n_ghost)*H.nx*H.ny;
          d  = C.density[id];
          // sum density
          dxz += d*H.dy;
          // calculate number density
          n = d*DENSITY_UNIT/(mu*MP);
          // calculate temperature
          #ifdef DE
          T = C.GasEnergy[id]*PRESSURE_UNIT*(gama-1.0) / (n*KB);
          #else
          mx = C.momentum_x[id];
          my = C.momentum_y[id];
          mz = C.momentum_z[id];
          E  = C.Energy[id];
          P = (E - 0.5*(mx*mx+my*my+mz*mz)/d)/(gama-1.0);
          T  = P*PRESSURE_UNIT / (n*KB);
          #endif
          Txz += T*d*H.dy;
        }
        buf_id = k + i*H.nz_real;
        dataset_buffer_dxz[buf_id] = dxz;
        dataset_buffer_Txz[buf_id] = Txz;
      }
    }
    

    // Create a dataset id for projected xy density
    dataset_id = H5Dcreate(file_id, "/d_xy", H5T_IEEE_F64BE, dataspace_xy_id, H5P_DEFAULT, H5P_DEFAULT, H5P_DEFAULT);
    // Write the projected density array to file  // NOTE: NEED TO FIX FOR FLOAT REAL!!!
    status = H5Dwrite(dataset_id, H5T_NATIVE_DOUBLE, H5S_ALL, H5S_ALL, H5P_DEFAULT, dataset_buffer_dxy); 
    // Free the dataset id
    status = H5Dclose(dataset_id);

    // Create a dataset id for projected xz density
    dataset_id = H5Dcreate(file_id, "/d_xz", H5T_IEEE_F64BE, dataspace_xz_id, H5P_DEFAULT, H5P_DEFAULT, H5P_DEFAULT);
    // Write the projected density array to file  // NOTE: NEED TO FIX FOR FLOAT REAL!!!
    status = H5Dwrite(dataset_id, H5T_NATIVE_DOUBLE, H5S_ALL, H5S_ALL, H5P_DEFAULT, dataset_buffer_dxz); 
    // Free the dataset id
    status = H5Dclose(dataset_id);

    // Create a dataset id for projected xy temperature 
    dataset_id = H5Dcreate(file_id, "/T_xy", H5T_IEEE_F64BE, dataspace_xy_id, H5P_DEFAULT, H5P_DEFAULT, H5P_DEFAULT);
    // Write the projected temperature array to file  // NOTE: NEED TO FIX FOR FLOAT REAL!!!
    status = H5Dwrite(dataset_id, H5T_NATIVE_DOUBLE, H5S_ALL, H5S_ALL, H5P_DEFAULT, dataset_buffer_Txy); 
    // Free the dataset id
    status = H5Dclose(dataset_id);

    // Create a dataset id for projected xz density
    dataset_id = H5Dcreate(file_id, "/T_xz", H5T_IEEE_F64BE, dataspace_xz_id, H5P_DEFAULT, H5P_DEFAULT, H5P_DEFAULT);
    // Write the projected temperature array to file  // NOTE: NEED TO FIX FOR FLOAT REAL!!!
    status = H5Dwrite(dataset_id, H5T_NATIVE_DOUBLE, H5S_ALL, H5S_ALL, H5P_DEFAULT, dataset_buffer_Txz); 
    // Free the dataset id
    status = H5Dclose(dataset_id);    

    // Free the dataspace ids
    status = H5Sclose(dataspace_xz_id);
    status = H5Sclose(dataspace_xy_id);
  }
  else printf("Projection write only works for 3D data.\n");

  free(dataset_buffer_dxy);
  free(dataset_buffer_dxz);
  free(dataset_buffer_Txy);
  free(dataset_buffer_Txz);

}
#endif //HDF5


#ifdef HDF5
/*! \fn void Write_Rotated_Projection_HDF5(hid_t file_id)
 *  \brief Write rotated projected data to a file, at the current simulation time. */
void Grid3D::Write_Rotated_Projection_HDF5(hid_t file_id)
{
  int i, j, k, id, buf_id;
  hid_t     dataset_id, dataspace_xzr_id;
  Real      *dataset_buffer_dxzr;
  Real      *dataset_buffer_Txzr;
  Real      *dataset_buffer_vxxzr;
  Real      *dataset_buffer_vyxzr;
  Real      *dataset_buffer_vzxzr;

  herr_t    status;
  Real d, dxy, dxz, Txy, Txz, n, T;
  Real mx, my, mz;
  #ifndef DE
  Real P, E;
  #endif

  Real x, y, z;     //cell positions
  Real xp, yp, zp;  //rotated positions
  Real alpha, beta; //projected positions
  int  ix, iz;      //projected index positions
  Real cd,sd,cp,sp,ct,st; //sines and cosines
  Real a00, a01, a02;     //rotation matrix elements
  Real a10, a11, a12;
  Real a20, a21, a22;

  n = T = 0;
  Real mu = 0.6;

  //compute trig functions of rotation angles
  cd = cos(R.delta);
  sd = sin(R.delta);
  cp = cos(R.phi);
  sp = sin(R.phi);
  ct = cos(R.theta);
  st = sin(R.theta);

  //compute the rotation matrix elements
  /*a00 =       cosp*cosd - sinp*cost*sind;
  a01 = -1.0*(cosp*sind + sinp*cost*cosd);
  a02 =       sinp*sint;
  
  a10 =       sinp*cosd + cosp*cost*sind;
  a11 =      (cosp*cost*cosd - sint*sind);
  a12 = -1.0* cosp*sint;

  a20 =       sint*sind;
  a21 =       sint*cosd;
  a22 =       cost;*/
  a00 = (cp*cd - sp*ct*sd);
  a01 = -1.0*(cp*sd+sp*ct*cd);
  a02 = sp*st;
  a10 = (sp*cd + cp*ct*sd);
  a11 = (cp*ct*cd -st*sd);
  a12 = cp*st;
  a20 = st*sd;
  a21 = st*cd;
  a22 = ct;

  srand(137);     //initialize a random number
  Real eps = 0.1; //randomize cell centers slightly to combat aliasing

  // 3D 
  if (H.nx>1 && H.ny>1 && H.nz>1) {

    int       nx_dset = R.nx;
    int       nz_dset = R.nz;
    Real      Lx = R.Lx; //projected box size in x dir
    Real      Lz = R.Lz; //projected box size in z dir

    hsize_t   dims[2];

    //allocate and initialize zero
    dataset_buffer_dxzr  = (Real *) calloc(nx_dset*nz_dset,sizeof(Real));
    dataset_buffer_Txzr  = (Real *) calloc(nx_dset*nz_dset,sizeof(Real));
    //dataset_buffer_vxxzr = (Real *) calloc(nx_dset*nz_dset,sizeof(Real));
    //dataset_buffer_vyxzr = (Real *) calloc(nx_dset*nz_dset,sizeof(Real));
    //dataset_buffer_vzxzr = (Real *) calloc(nx_dset*nz_dset,sizeof(Real));

    // Create the data space for the datasets
    dims[0] = nx_dset;
    dims[1] = nz_dset;
    dataspace_xzr_id = H5Screate_simple(2, dims, NULL);

    // Copy the xz rotated projection to the memory buffer
    for (k=0; k<H.nz_real; k++) {
      for (i=0; i<H.nx_real; i++) {
        for (j=0; j<H.ny_real; j++) {

          //get cell index
          id = (i+H.n_ghost) + (j+H.n_ghost)*H.nx + (k+H.n_ghost)*H.nx*H.ny;

          //get cell positions
          Get_Position(i+H.n_ghost, j+H.n_ghost, k+H.n_ghost, &x, &y, &z);

          //add very slight noise to locations
          x += eps*H.dx * (drand48() - 0.5);
          y += eps*H.dy * (drand48() - 0.5);
          z += eps*H.dz * (drand48() - 0.5);

          //rotate cell positions
          xp = a00*x + a01*y + a02*z;
          yp = a10*x + a11*y + a12*z;
          zp = a20*x + a21*y + a22*z;


          //find projected locations
          //assumes box centered at [0,0,0]
          alpha = (nx_dset*(xp+0.5*Lx)/Lx);
          beta  = (nz_dset*(zp+0.5*Lz)/Lz);
          ix = (int) round(alpha);
          iz = (int) round(beta);

          //project density
          if((ix>=0)&&(ix<nx_dset)&&(iz>=0)&&(iz<nz_dset))
          {
            buf_id = iz + ix*nz_dset;
            d = C.density[id];
            dataset_buffer_dxzr[buf_id] += d*H.dy;
            //compute velocities
            /*
            mx = C.momentum_x[id];
            dataset_buffer_vxxzr[buf_id] += mx*H.dy;
            my = C.momentum_y[id];
            dataset_buffer_vyxzr[buf_id] += my*H.dy;
            mz = C.momentum_z[id];
            dataset_buffer_vzxzr[buf_id] += mz*H.dy;
            */
            // calculate number density
            n = d*DENSITY_UNIT/(mu*MP);
            // calculate temperature
            #ifdef DE
            T = C.GasEnergy[id]*PRESSURE_UNIT*(gama-1.0) / (n*KB);
            #else
            E  = C.Energy[id];
            P = (E - 0.5*(mx*mx+my*my+mz*mz)/d)/(gama-1.0);
            T  = P*PRESSURE_UNIT / (n*KB);
            #endif
            Txz = T*d*H.dy;
            dataset_buffer_Txzr[buf_id] += Txz;
          }
        }
      }
    }


    // Create a dataset id for projected xy density
    dataset_id = H5Dcreate(file_id, "/d_xzr", H5T_IEEE_F64BE, dataspace_xzr_id, H5P_DEFAULT, H5P_DEFAULT, H5P_DEFAULT);
    // Write the projected density array to file  // NOTE: NEED TO FIX FOR FLOAT REAL!!!
    status = H5Dwrite(dataset_id, H5T_NATIVE_DOUBLE, H5S_ALL, H5S_ALL, H5P_DEFAULT, dataset_buffer_dxzr); 
    // Free the dataset id
    status = H5Dclose(dataset_id);

    // Create a dataset id for projected xz density
    dataset_id = H5Dcreate(file_id, "/T_xzr", H5T_IEEE_F64BE, dataspace_xzr_id, H5P_DEFAULT, H5P_DEFAULT, H5P_DEFAULT);
    // Write the projected density array to file  // NOTE: NEED TO FIX FOR FLOAT REAL!!!
    status = H5Dwrite(dataset_id, H5T_NATIVE_DOUBLE, H5S_ALL, H5S_ALL, H5P_DEFAULT, dataset_buffer_Txzr); 
    // Free the dataset id
    status = H5Dclose(dataset_id);

/*
    // Create a dataset id for projected xz density
    dataset_id = H5Dcreate(file_id, "/vx_xzr", H5T_IEEE_F64BE, dataspace_xzr_id, H5P_DEFAULT, H5P_DEFAULT, H5P_DEFAULT);
    // Write the projected density array to file  // NOTE: NEED TO FIX FOR FLOAT REAL!!!
    status = H5Dwrite(dataset_id, H5T_NATIVE_DOUBLE, H5S_ALL, H5S_ALL, H5P_DEFAULT, dataset_buffer_vxxzr); 
    // Free the dataset id
    status = H5Dclose(dataset_id);

    // Create a dataset id for projected xz density
    dataset_id = H5Dcreate(file_id, "/vy_xzr", H5T_IEEE_F64BE, dataspace_xzr_id, H5P_DEFAULT, H5P_DEFAULT, H5P_DEFAULT);
    // Write the projected density array to file  // NOTE: NEED TO FIX FOR FLOAT REAL!!!
    status = H5Dwrite(dataset_id, H5T_NATIVE_DOUBLE, H5S_ALL, H5S_ALL, H5P_DEFAULT, dataset_buffer_vyxzr); 
    // Free the dataset id
    status = H5Dclose(dataset_id);

    // Create a dataset id for projected xz density
    dataset_id = H5Dcreate(file_id, "/vz_xzr", H5T_IEEE_F64BE, dataspace_xzr_id, H5P_DEFAULT, H5P_DEFAULT, H5P_DEFAULT);
    // Write the projected density array to file  // NOTE: NEED TO FIX FOR FLOAT REAL!!!
    status = H5Dwrite(dataset_id, H5T_NATIVE_DOUBLE, H5S_ALL, H5S_ALL, H5P_DEFAULT, dataset_buffer_vzxzr); 
    // Free the dataset id
    status = H5Dclose(dataset_id);
<<<<<<< HEAD
*/
=======

    // Free the dataspace id
    status = H5Sclose(dataspace_xzr_id);

>>>>>>> 76ec3ab2
  }
  else printf("Rotated projection write only implemented for 3D data.\n");

  //free the data
  free(dataset_buffer_dxzr);
  free(dataset_buffer_Txzr);
  //free(dataset_buffer_vxxzr);
  //free(dataset_buffer_vyxzr);
  //free(dataset_buffer_vzxzr);

}
#endif //HDF5


#ifdef HDF5
/*! \fn void Write_Slices_HDF5(hid_t file_id)
 *  \brief Write centered xy, xz, and yz slices of all variables to a file, 
     at the current simulation time. */
void Grid3D::Write_Slices_HDF5(hid_t file_id)
{
  int i, j, k, id, buf_id;
  hid_t     dataset_id, dataspace_id; 
  Real      *dataset_buffer_d;
  Real      *dataset_buffer_mx;
  Real      *dataset_buffer_my;
  Real      *dataset_buffer_mz;
  Real      *dataset_buffer_E;
  #ifdef DE
  Real      *dataset_buffer_GE;
  #endif
  #ifdef SCALAR
  Real      *dataset_buffer_scalar;
  #endif
  herr_t    status;
  int xslice, yslice, zslice;
  xslice = H.nx/2;
  yslice = H.ny/2;
  zslice = H.nz/2;
  #ifdef MPI_CHOLLA
  xslice = nx_global/2;
  yslice = ny_global/2;
  zslice = nz_global/2;
  #endif


  // 3D 
  if (H.nx>1 && H.ny>1 && H.nz>1) {

    int       nx_dset = H.nx_real;
    int       ny_dset = H.ny_real;
    int       nz_dset = H.nz_real;
    hsize_t   dims[2];


    // Create the xy data space for the datasets
    dims[0] = nx_dset;
    dims[1] = ny_dset;
    dataspace_id = H5Screate_simple(2, dims, NULL);

    // Allocate memory for the xy slices
    dataset_buffer_d  = (Real *) malloc(H.nx_real*H.ny_real*sizeof(Real));
    dataset_buffer_mx = (Real *) malloc(H.nx_real*H.ny_real*sizeof(Real));
    dataset_buffer_my = (Real *) malloc(H.nx_real*H.ny_real*sizeof(Real));
    dataset_buffer_mz = (Real *) malloc(H.nx_real*H.ny_real*sizeof(Real));
    dataset_buffer_E  = (Real *) malloc(H.nx_real*H.ny_real*sizeof(Real));
    #ifdef DE
    dataset_buffer_GE = (Real *) malloc(H.nx_real*H.ny_real*sizeof(Real));
    #endif
    #ifdef SCALAR
    dataset_buffer_scalar = (Real *) malloc(NSCALARS*H.nx_real*H.ny_real*sizeof(Real));
    #endif

    // Copy the xy slices to the memory buffers
    for (j=0; j<H.ny_real; j++) {
      for (i=0; i<H.nx_real; i++) {
        id = (i+H.n_ghost) + (j+H.n_ghost)*H.nx + zslice*H.nx*H.ny;
        buf_id = j + i*H.ny_real;
        #ifdef MPI_CHOLLA
        // When there are multiple processes, check whether this slice is in your domain
        if (zslice >= H.n_ghost+nz_local_start && zslice < H.n_ghost+nz_local_start+nz_local) {
          id = (i+H.n_ghost) + (j+H.n_ghost)*H.nx + (zslice-nz_local_start)*H.nx*H.ny;
        #endif //MPI_CHOLLA
          dataset_buffer_d[buf_id]  = C.density[id];
          dataset_buffer_mx[buf_id] = C.momentum_x[id];
          dataset_buffer_my[buf_id] = C.momentum_y[id];
          dataset_buffer_mz[buf_id] = C.momentum_z[id];
          dataset_buffer_E[buf_id]  = C.Energy[id];
          #ifdef DE
          dataset_buffer_GE[buf_id] = C.GasEnergy[id];
          #endif
          #ifdef SCALAR
          for (int ii=0; ii<NSCALARS; ii++) {
            dataset_buffer_scalar[buf_id+ii*H.nx*H.ny] = C.scalar[id+ii*H.n_cells];
          }
          #endif
        #ifdef MPI_CHOLLA
        }
        // if the slice isn't in your domain, just write out zeros
        else {
          dataset_buffer_d[buf_id]  = 0;
          dataset_buffer_mx[buf_id] = 0;
          dataset_buffer_my[buf_id] = 0;
          dataset_buffer_mz[buf_id] = 0;
          dataset_buffer_E[buf_id]  = 0;
          #ifdef DE
          dataset_buffer_GE[buf_id] = 0;
          #endif
          #ifdef SCALAR
          for (int ii=0; ii<NSCALARS; ii++) {
            dataset_buffer_scalar[buf_id+ii*H.nx*H.ny] = 0;
          }
          #endif
        } 
        #endif // MPI_CHOLLA
      }
    }

    // Write out the xy datasets for each variable 
    dataset_id = H5Dcreate(file_id, "/d_xy", H5T_IEEE_F64BE, dataspace_id, H5P_DEFAULT, H5P_DEFAULT, H5P_DEFAULT);
    status = H5Dwrite(dataset_id, H5T_NATIVE_DOUBLE, H5S_ALL, H5S_ALL, H5P_DEFAULT, dataset_buffer_d); 
    status = H5Dclose(dataset_id);
    dataset_id = H5Dcreate(file_id, "/mx_xy", H5T_IEEE_F64BE, dataspace_id, H5P_DEFAULT, H5P_DEFAULT, H5P_DEFAULT);
    status = H5Dwrite(dataset_id, H5T_NATIVE_DOUBLE, H5S_ALL, H5S_ALL, H5P_DEFAULT, dataset_buffer_mx); 
    status = H5Dclose(dataset_id);
    dataset_id = H5Dcreate(file_id, "/my_xy", H5T_IEEE_F64BE, dataspace_id, H5P_DEFAULT, H5P_DEFAULT, H5P_DEFAULT);
    status = H5Dwrite(dataset_id, H5T_NATIVE_DOUBLE, H5S_ALL, H5S_ALL, H5P_DEFAULT, dataset_buffer_my); 
    status = H5Dclose(dataset_id);
    dataset_id = H5Dcreate(file_id, "/mz_xy", H5T_IEEE_F64BE, dataspace_id, H5P_DEFAULT, H5P_DEFAULT, H5P_DEFAULT);
    status = H5Dwrite(dataset_id, H5T_NATIVE_DOUBLE, H5S_ALL, H5S_ALL, H5P_DEFAULT, dataset_buffer_mz); 
    status = H5Dclose(dataset_id);
    dataset_id = H5Dcreate(file_id, "/E_xy", H5T_IEEE_F64BE, dataspace_id, H5P_DEFAULT, H5P_DEFAULT, H5P_DEFAULT);
    status = H5Dwrite(dataset_id, H5T_NATIVE_DOUBLE, H5S_ALL, H5S_ALL, H5P_DEFAULT, dataset_buffer_E); 
    status = H5Dclose(dataset_id);
    #ifdef GE
    dataset_id = H5Dcreate(file_id, "/GE_xy", H5T_IEEE_F64BE, dataspace_id, H5P_DEFAULT, H5P_DEFAULT, H5P_DEFAULT);
    status = H5Dwrite(dataset_id, H5T_NATIVE_DOUBLE, H5S_ALL, H5S_ALL, H5P_DEFAULT, dataset_buffer_GE); 
    status = H5Dclose(dataset_id);
    #endif
    #ifdef SCALAR
    dataset_id = H5Dcreate(file_id, "/scalar_xy", H5T_IEEE_F64BE, dataspace_id, H5P_DEFAULT, H5P_DEFAULT, H5P_DEFAULT);
    status = H5Dwrite(dataset_id, H5T_NATIVE_DOUBLE, H5S_ALL, H5S_ALL, H5P_DEFAULT, dataset_buffer_scalar); 
    status = H5Dclose(dataset_id);
    #endif
    // Free the dataspace id
    status = H5Sclose(dataspace_id);

    // free the dataset buffers
    free(dataset_buffer_d);
    free(dataset_buffer_mx);
    free(dataset_buffer_my);
    free(dataset_buffer_mz);
    free(dataset_buffer_E);
    #ifdef DE
    free(dataset_buffer_GE);
    #endif
    #ifdef SCALAR
    free(dataset_buffer_scalar);
    #endif
    

    // Create the xz data space for the datasets
    dims[0] = nx_dset;
    dims[1] = nz_dset;
    dataspace_id = H5Screate_simple(2, dims, NULL);

    // allocate the memory for the xz slices
    dataset_buffer_d  = (Real *) malloc(H.nx_real*H.nz_real*sizeof(Real));
    dataset_buffer_mx = (Real *) malloc(H.nx_real*H.nz_real*sizeof(Real));
    dataset_buffer_my = (Real *) malloc(H.nx_real*H.nz_real*sizeof(Real));
    dataset_buffer_mz = (Real *) malloc(H.nx_real*H.nz_real*sizeof(Real));
    dataset_buffer_E  = (Real *) malloc(H.nx_real*H.nz_real*sizeof(Real));
    #ifdef DE
    dataset_buffer_GE = (Real *) malloc(H.nx_real*H.nz_real*sizeof(Real));
    #endif
    #ifdef SCALAR
    dataset_buffer_scalar = (Real *) malloc(NSCALARS*H.nx_real*H.nz_real*sizeof(Real));
    #endif
    

    // Copy the xz slices to the memory buffers
    for (k=0; k<H.nz_real; k++) {
      for (i=0; i<H.nx_real; i++) {
        id = (i+H.n_ghost) + yslice*H.nx + (k+H.n_ghost)*H.nx*H.ny;
        buf_id = k + i*H.nz_real;
        #ifdef MPI_CHOLLA
        // When there are multiple processes, check whether this slice is in your domain
        if (yslice >= H.n_ghost+ny_local_start && yslice < H.n_ghost+ny_local_start+ny_local) {
          id = (i+H.n_ghost) + (yslice-ny_local_start)*H.nx + (k+H.n_ghost)*H.nx*H.ny;
        #endif //MPI_CHOLLA
        dataset_buffer_d[buf_id]  = C.density[id];
        dataset_buffer_mx[buf_id] = C.momentum_x[id];
        dataset_buffer_my[buf_id] = C.momentum_y[id];
        dataset_buffer_mz[buf_id] = C.momentum_z[id];
        dataset_buffer_E[buf_id]  = C.Energy[id];
        #ifdef DE
        dataset_buffer_GE[buf_id] = C.GasEnergy[id];
        #endif
        #ifdef SCALAR
        for (int ii=0; ii<NSCALARS; ii++) {
          dataset_buffer_scalar[buf_id+ii*H.nx*H.nz] = C.scalar[id+ii*H.n_cells];
        }
        #endif
        #ifdef MPI_CHOLLA
        }
        // if the slice isn't in your domain, just write out zeros
        else {
          dataset_buffer_d[buf_id]  = 0;
          dataset_buffer_mx[buf_id] = 0;
          dataset_buffer_my[buf_id] = 0;
          dataset_buffer_mz[buf_id] = 0;
          dataset_buffer_E[buf_id]  = 0;
          #ifdef DE
          dataset_buffer_GE[buf_id] = 0;
          #endif
          #ifdef SCALAR
          for (int ii=0; ii<NSCALARS; ii++) {
            dataset_buffer_scalar[buf_id+ii*H.nx*H.nz] = 0;
          }
          #endif
        } 
        #endif // MPI_CHOLLA
      }
    }

    // Write out the xz datasets for each variable 
    dataset_id = H5Dcreate(file_id, "/d_xz", H5T_IEEE_F64BE, dataspace_id, H5P_DEFAULT, H5P_DEFAULT, H5P_DEFAULT);
    status = H5Dwrite(dataset_id, H5T_NATIVE_DOUBLE, H5S_ALL, H5S_ALL, H5P_DEFAULT, dataset_buffer_d); 
    status = H5Dclose(dataset_id);
    dataset_id = H5Dcreate(file_id, "/mx_xz", H5T_IEEE_F64BE, dataspace_id, H5P_DEFAULT, H5P_DEFAULT, H5P_DEFAULT);
    status = H5Dwrite(dataset_id, H5T_NATIVE_DOUBLE, H5S_ALL, H5S_ALL, H5P_DEFAULT, dataset_buffer_mx); 
    status = H5Dclose(dataset_id);
    dataset_id = H5Dcreate(file_id, "/my_xz", H5T_IEEE_F64BE, dataspace_id, H5P_DEFAULT, H5P_DEFAULT, H5P_DEFAULT);
    status = H5Dwrite(dataset_id, H5T_NATIVE_DOUBLE, H5S_ALL, H5S_ALL, H5P_DEFAULT, dataset_buffer_my); 
    status = H5Dclose(dataset_id);
    dataset_id = H5Dcreate(file_id, "/mz_xz", H5T_IEEE_F64BE, dataspace_id, H5P_DEFAULT, H5P_DEFAULT, H5P_DEFAULT);
    status = H5Dwrite(dataset_id, H5T_NATIVE_DOUBLE, H5S_ALL, H5S_ALL, H5P_DEFAULT, dataset_buffer_mz); 
    status = H5Dclose(dataset_id);
    dataset_id = H5Dcreate(file_id, "/E_xz", H5T_IEEE_F64BE, dataspace_id, H5P_DEFAULT, H5P_DEFAULT, H5P_DEFAULT);
    status = H5Dwrite(dataset_id, H5T_NATIVE_DOUBLE, H5S_ALL, H5S_ALL, H5P_DEFAULT, dataset_buffer_E); 
    status = H5Dclose(dataset_id);
    #ifdef GE
    dataset_id = H5Dcreate(file_id, "/GE_xz", H5T_IEEE_F64BE, dataspace_id, H5P_DEFAULT, H5P_DEFAULT, H5P_DEFAULT);
    status = H5Dwrite(dataset_id, H5T_NATIVE_DOUBLE, H5S_ALL, H5S_ALL, H5P_DEFAULT, dataset_buffer_GE); 
    status = H5Dclose(dataset_id);
    #endif
    #ifdef SCALAR
    dataset_id = H5Dcreate(file_id, "/scalar_xz", H5T_IEEE_F64BE, dataspace_id, H5P_DEFAULT, H5P_DEFAULT, H5P_DEFAULT);
    status = H5Dwrite(dataset_id, H5T_NATIVE_DOUBLE, H5S_ALL, H5S_ALL, H5P_DEFAULT, dataset_buffer_scalar); 
    status = H5Dclose(dataset_id);
    #endif
    // Free the dataspace id
    status = H5Sclose(dataspace_id);

    // free the dataset buffers 
    free(dataset_buffer_d);
    free(dataset_buffer_mx);
    free(dataset_buffer_my);
    free(dataset_buffer_mz);
    free(dataset_buffer_E);
    #ifdef DE
    free(dataset_buffer_GE);
    #endif
    #ifdef SCALAR
    free(dataset_buffer_scalar);
    #endif


    // Create the yz data space for the datasets
    dims[0] = ny_dset;
    dims[1] = nz_dset;
    dataspace_id = H5Screate_simple(2, dims, NULL);

    // allocate the memory for the yz slices
    dataset_buffer_d  = (Real *) malloc(H.ny_real*H.nz_real*sizeof(Real));
    dataset_buffer_mx = (Real *) malloc(H.ny_real*H.nz_real*sizeof(Real));
    dataset_buffer_my = (Real *) malloc(H.ny_real*H.nz_real*sizeof(Real));
    dataset_buffer_mz = (Real *) malloc(H.ny_real*H.nz_real*sizeof(Real));
    dataset_buffer_E  = (Real *) malloc(H.ny_real*H.nz_real*sizeof(Real));
    #ifdef DE
    dataset_buffer_GE = (Real *) malloc(H.ny_real*H.nz_real*sizeof(Real));
    #endif
    #ifdef SCALAR
    dataset_buffer_scalar = (Real *) malloc(NSCALARS*H.ny_real*H.nz_real*sizeof(Real));
    #endif
    

    // Copy the yz slices to the memory buffers
    for (k=0; k<H.nz_real; k++) {
      for (j=0; j<H.ny_real; j++) {
        id = xslice + (j+H.n_ghost)*H.nx + (k+H.n_ghost)*H.nx*H.ny;
        buf_id = k + j*H.nz_real;
        #ifdef MPI_CHOLLA
        // When there are multiple processes, check whether this slice is in your domain
        if (xslice >= H.n_ghost+nx_local_start && xslice < H.n_ghost+nx_local_start+nx_local) {
          id = (xslice-nx_local_start) + (j+H.n_ghost)*H.nx + (k+H.n_ghost)*H.nx*H.ny;
        #endif //MPI_CHOLLA
        dataset_buffer_d[buf_id]  = C.density[id];
        dataset_buffer_mx[buf_id] = C.momentum_x[id];
        dataset_buffer_my[buf_id] = C.momentum_y[id];
        dataset_buffer_mz[buf_id] = C.momentum_z[id];
        dataset_buffer_E[buf_id]  = C.Energy[id];
        #ifdef DE
        dataset_buffer_GE[buf_id] = C.GasEnergy[id];
        #endif
        #ifdef SCALAR
        for (int ii=0; ii<NSCALARS; ii++) {
          dataset_buffer_scalar[buf_id+ii*H.ny*H.nz] = C.scalar[id+ii*H.n_cells];
        }
        #endif
        #ifdef MPI_CHOLLA
        }
        // if the slice isn't in your domain, just write out zeros
        else {
          dataset_buffer_d[buf_id]  = 0;
          dataset_buffer_mx[buf_id] = 0;
          dataset_buffer_my[buf_id] = 0;
          dataset_buffer_mz[buf_id] = 0;
          dataset_buffer_E[buf_id]  = 0;
          #ifdef DE
          dataset_buffer_GE[buf_id] = 0;
          #endif
          #ifdef SCALAR
          for (int ii=0; ii<NSCALARS; ii++) {
            dataset_buffer_scalar[buf_id+ii*H.ny*H.nz] = 0;
          }
          #endif
        } 
        #endif // MPI_CHOLLA
      }
    }

    // Write out the yz datasets for each variable 
    dataset_id = H5Dcreate(file_id, "/d_yz", H5T_IEEE_F64BE, dataspace_id, H5P_DEFAULT, H5P_DEFAULT, H5P_DEFAULT);
    status = H5Dwrite(dataset_id, H5T_NATIVE_DOUBLE, H5S_ALL, H5S_ALL, H5P_DEFAULT, dataset_buffer_d); 
    status = H5Dclose(dataset_id);
    dataset_id = H5Dcreate(file_id, "/mx_yz", H5T_IEEE_F64BE, dataspace_id, H5P_DEFAULT, H5P_DEFAULT, H5P_DEFAULT);
    status = H5Dwrite(dataset_id, H5T_NATIVE_DOUBLE, H5S_ALL, H5S_ALL, H5P_DEFAULT, dataset_buffer_mx); 
    status = H5Dclose(dataset_id);
    dataset_id = H5Dcreate(file_id, "/my_yz", H5T_IEEE_F64BE, dataspace_id, H5P_DEFAULT, H5P_DEFAULT, H5P_DEFAULT);
    status = H5Dwrite(dataset_id, H5T_NATIVE_DOUBLE, H5S_ALL, H5S_ALL, H5P_DEFAULT, dataset_buffer_my); 
    status = H5Dclose(dataset_id);
    dataset_id = H5Dcreate(file_id, "/mz_yz", H5T_IEEE_F64BE, dataspace_id, H5P_DEFAULT, H5P_DEFAULT, H5P_DEFAULT);
    status = H5Dwrite(dataset_id, H5T_NATIVE_DOUBLE, H5S_ALL, H5S_ALL, H5P_DEFAULT, dataset_buffer_mz); 
    status = H5Dclose(dataset_id);
    dataset_id = H5Dcreate(file_id, "/E_yz", H5T_IEEE_F64BE, dataspace_id, H5P_DEFAULT, H5P_DEFAULT, H5P_DEFAULT);
    status = H5Dwrite(dataset_id, H5T_NATIVE_DOUBLE, H5S_ALL, H5S_ALL, H5P_DEFAULT, dataset_buffer_E); 
    status = H5Dclose(dataset_id);
    #ifdef GE
    dataset_id = H5Dcreate(file_id, "/GE_yz", H5T_IEEE_F64BE, dataspace_id, H5P_DEFAULT, H5P_DEFAULT, H5P_DEFAULT);
    status = H5Dwrite(dataset_id, H5T_NATIVE_DOUBLE, H5S_ALL, H5S_ALL, H5P_DEFAULT, dataset_buffer_GE); 
    status = H5Dclose(dataset_id);
    #endif
    #ifdef SCALAR
    dataset_id = H5Dcreate(file_id, "/scalar_yz", H5T_IEEE_F64BE, dataspace_id, H5P_DEFAULT, H5P_DEFAULT, H5P_DEFAULT);
    status = H5Dwrite(dataset_id, H5T_NATIVE_DOUBLE, H5S_ALL, H5S_ALL, H5P_DEFAULT, dataset_buffer_scalar); 
    status = H5Dclose(dataset_id);
    #endif

    // Free the dataspace id
    status = H5Sclose(dataspace_id);

    // free the dataset buffers
    free(dataset_buffer_d);
    free(dataset_buffer_mx);
    free(dataset_buffer_my);
    free(dataset_buffer_mz);
    free(dataset_buffer_E);
    #ifdef DE
    free(dataset_buffer_GE);
    #endif
    #ifdef SCALAR
    free(dataset_buffer_scalar);
    #endif


  }
  else printf("Slice write only works for 3D data.\n");

}
#endif //HDF5


/*! \fn void Read_Grid(struct parameters P)
 *  \brief Read in grid data from an output file. */
void Grid3D::Read_Grid(struct parameters P) {

  char filename[100];
  char timestep[20];
  int nfile = P.nfile; //output step you want to read from

  // create the filename to read from
  // assumes your data is in the outdir specified in the input file
  strcpy(filename, P.outdir);
  sprintf(timestep, "%d", nfile);
  strcat(filename,timestep);
  #if defined BINARY
  strcat(filename,".bin");
  #elif defined HDF5
  strcat(filename,".h5");
  #endif
  // for now assumes you will run on the same number of processors
  #ifdef MPI_CHOLLA
  sprintf(filename,"%s.%d",filename,procID);
  #endif

  #if defined BINARY
  FILE *fp;
  // open the file
  fp = fopen(filename, "r");
  if (!fp) {
    printf("Unable to open input file.\n");
    exit(0);
  }

  // read in grid data
  Read_Grid_Binary(fp);

  // close the file
  fclose(fp);

  #elif defined HDF5
  hid_t  file_id;
  herr_t  status;

  // open the file
  file_id = H5Fopen(filename, H5F_ACC_RDONLY, H5P_DEFAULT);
  if (file_id < 0) {
    printf("Unable to open input file.\n");
    exit(0);
  }

  // read in grid data
  Read_Grid_HDF5(file_id);

  // close the file
  status = H5Fclose(file_id);
  #endif


}


/*! \fn Read_Grid_Binary(FILE *fp)
 *  \brief Read in grid data from a binary file. */
void Grid3D::Read_Grid_Binary(FILE *fp)
{
  int id, i, j, k;

  // Read in the header data
  fread(&H.n_cells, sizeof(int), 1, fp); 
  fread(&H.n_ghost, sizeof(int), 1, fp); 
  fread(&H.nx, sizeof(int), 1, fp); 
  fread(&H.ny, sizeof(int), 1, fp); 
  fread(&H.nz, sizeof(int), 1, fp); 
  fread(&H.nx_real, sizeof(int), 1, fp); 
  fread(&H.ny_real, sizeof(int), 1, fp); 
  fread(&H.nz_real, sizeof(int), 1, fp); 
  fread(&H.xbound, sizeof(Real), 1, fp); 
  fread(&H.ybound, sizeof(Real), 1, fp); 
  fread(&H.zbound, sizeof(Real), 1, fp); 
  fread(&H.domlen_x, sizeof(Real), 1, fp); 
  fread(&H.domlen_y, sizeof(Real), 1, fp); 
  fread(&H.domlen_z, sizeof(Real), 1, fp); 
  fread(&H.xblocal, sizeof(Real), 1, fp); 
  fread(&H.yblocal, sizeof(Real), 1, fp); 
  fread(&H.zblocal, sizeof(Real), 1, fp); 
  fread(&H.xdglobal, sizeof(Real), 1, fp); 
  fread(&H.ydglobal, sizeof(Real), 1, fp); 
  fread(&H.zdglobal, sizeof(Real), 1, fp); 
  fread(&H.dx, sizeof(Real), 1, fp); 
  fread(&H.dy, sizeof(Real), 1, fp); 
  fread(&H.dz, sizeof(Real), 1, fp); 
  fread(&H.t, sizeof(Real), 1, fp); 
  fread(&H.dt, sizeof(Real), 1, fp); 
  fread(&H.t_wall, sizeof(Real), 1, fp); 
  fread(&H.n_step, sizeof(int), 1, fp); 
  //fread(&H, 1, 184, fp);


  // Read in the conserved quantities from the input file
  #ifdef WITH_GHOST
  fread(&(C.density[id]),    sizeof(Real), H.n_cells, fp);
  fread(&(C.momentum_x[id]), sizeof(Real), H.n_cells, fp);
  fread(&(C.momentum_y[id]), sizeof(Real), H.n_cells, fp);
  fread(&(C.momentum_z[id]), sizeof(Real), H.n_cells, fp);
  fread(&(C.Energy[id]),     sizeof(Real), H.n_cells, fp); 
  #endif //WITH_GHOST

  #ifdef NO_GHOST
  // 1D case
  if (H.nx>1 && H.ny==1 && H.nz==1) {

    id = H.n_ghost;

    fread(&(C.density[id]),    sizeof(Real), H.nx_real, fp);
    fread(&(C.momentum_x[id]), sizeof(Real), H.nx_real, fp);
    fread(&(C.momentum_y[id]), sizeof(Real), H.nx_real, fp);
    fread(&(C.momentum_z[id]), sizeof(Real), H.nx_real, fp);
    fread(&(C.Energy[id]),     sizeof(Real), H.nx_real, fp);
    #ifdef DE
    fread(&(C.GasEnergy[id]),  sizeof(Real), H.nx_real, fp);
    #endif
  }

  // 2D case
  else if (H.nx>1 && H.ny>1 && H.nz==1) {
    for (j=0; j<H.ny_real; j++) {
      id = H.n_ghost + (j+H.n_ghost)*H.nx;
      fread(&(C.density[id]), sizeof(Real), H.nx_real, fp);
    }    
    for (j=0; j<H.ny_real; j++) {
      id = H.n_ghost + (j+H.n_ghost)*H.nx;
      fread(&(C.momentum_x[id]), sizeof(Real), H.nx_real, fp);
    }     
    for (j=0; j<H.ny_real; j++) {
      id = H.n_ghost + (j+H.n_ghost)*H.nx;
      fread(&(C.momentum_y[id]), sizeof(Real), H.nx_real, fp);
    }     
    for (j=0; j<H.ny_real; j++) {
      id = H.n_ghost + (j+H.n_ghost)*H.nx;
      fread(&(C.momentum_z[id]), sizeof(Real), H.nx_real, fp);
    }     
    for (j=0; j<H.ny_real; j++) {
      id = H.n_ghost + (j+H.n_ghost)*H.nx;
      fread(&(C.Energy[id]), sizeof(Real), H.nx_real, fp);
    }     
    #ifdef DE
    for (j=0; j<H.ny_real; j++) {
      id = H.n_ghost + (j+H.n_ghost)*H.nx;
      fread(&(C.GasEnergy[id]), sizeof(Real), H.nx_real, fp);
    }     
    #endif
  }

  // 3D case
  else {
    for (k=0; k<H.nz_real; k++) {
      for (j=0; j<H.ny_real; j++) {
        id = H.n_ghost + (j+H.n_ghost)*H.nx + (k+H.n_ghost)*H.nx*H.ny;
        fread(&(C.density[id]), sizeof(Real), H.nx_real, fp);
      }
    }  
    for (k=0; k<H.nz_real; k++) {
      for (j=0; j<H.ny_real; j++) {
        id = H.n_ghost + (j+H.n_ghost)*H.nx + (k+H.n_ghost)*H.nx*H.ny;
        fread(&(C.momentum_x[id]), sizeof(Real), H.nx_real, fp);
      }
    }  
    for (k=0; k<H.nz_real; k++) {
      for (j=0; j<H.ny_real; j++) {
        id = H.n_ghost + (j+H.n_ghost)*H.nx + (k+H.n_ghost)*H.nx*H.ny;
        fread(&(C.momentum_y[id]), sizeof(Real), H.nx_real, fp);
      }
    }  
    for (k=0; k<H.nz_real; k++) {
      for (j=0; j<H.ny_real; j++) {
        id = H.n_ghost + (j+H.n_ghost)*H.nx + (k+H.n_ghost)*H.nx*H.ny;
        fread(&(C.momentum_z[id]), sizeof(Real), H.nx_real, fp);
      }
    }  
    for (k=0; k<H.nz_real; k++) {
      for (j=0; j<H.ny_real; j++) {
        id = H.n_ghost + (j+H.n_ghost)*H.nx + (k+H.n_ghost)*H.nx*H.ny;
        fread(&(C.Energy[id]), sizeof(Real), H.nx_real, fp);
      }
    }  
    #ifdef DE
    for (k=0; k<H.nz_real; k++) {
      for (j=0; j<H.ny_real; j++) {
        id = H.n_ghost + (j+H.n_ghost)*H.nx + (k+H.n_ghost)*H.nx*H.ny;
        fread(&(C.GasEnergy[id]), sizeof(Real), H.nx_real, fp);
      }
    }  
    #endif

  }    
  #endif

}



#ifdef HDF5
/*! \fn void Read_Grid_HDF5(hid_t file_id)
 *  \brief Read in grid data from an hdf5 file. */
void Grid3D::Read_Grid_HDF5(hid_t file_id)
{
  int i, j, k, id, buf_id;
  hid_t     attribute_id, dataset_id; 
  Real      *dataset_buffer;
  herr_t    status;

  // Read in header values not set by grid initialization
  attribute_id = H5Aopen(file_id, "gamma", H5P_DEFAULT); 
  status = H5Aread(attribute_id, H5T_NATIVE_DOUBLE, &gama);
  status = H5Aclose(attribute_id);
  attribute_id = H5Aopen(file_id, "t", H5P_DEFAULT); 
  status = H5Aread(attribute_id, H5T_NATIVE_DOUBLE, &H.t);
  status = H5Aclose(attribute_id);
  attribute_id = H5Aopen(file_id, "dt", H5P_DEFAULT); 
  status = H5Aread(attribute_id, H5T_NATIVE_DOUBLE, &H.dt);
  status = H5Aclose(attribute_id);
  attribute_id = H5Aopen(file_id, "n_step", H5P_DEFAULT); 
  status = H5Aread(attribute_id, H5T_NATIVE_INT, &H.n_step);
  status = H5Aclose(attribute_id);

  // 1D case
  if (H.nx>1 && H.ny==1 && H.nz==1) {

    // need a dataset buffer to remap fastest index
    dataset_buffer = (Real *) malloc(H.nx_real*sizeof(Real));


    // Open the density dataset
    dataset_id = H5Dopen(file_id, "/density", H5P_DEFAULT);
    // Read the density array into the dataset buffer // NOTE: NEED TO FIX FOR FLOAT REAL!!!
    status = H5Dread(dataset_id, H5T_NATIVE_DOUBLE, H5S_ALL, H5S_ALL, H5P_DEFAULT, dataset_buffer); 
    // Free the dataset id
    status = H5Dclose(dataset_id);

    // Copy the density array to the grid 
    id = H.n_ghost;
    memcpy(&(C.density[id]), &dataset_buffer[0], H.nx_real*sizeof(Real));  


    // Open the x momentum dataset
    dataset_id = H5Dopen(file_id, "/momentum_x", H5P_DEFAULT);
    // Read the x momentum array into the dataset buffer // NOTE: NEED TO FIX FOR FLOAT REAL!!!
    status = H5Dread(dataset_id, H5T_NATIVE_DOUBLE, H5S_ALL, H5S_ALL, H5P_DEFAULT, dataset_buffer); 
    // Free the dataset id
    status = H5Dclose(dataset_id);

    // Copy the x momentum array to the grid 
    id = H.n_ghost;
    memcpy(&(C.momentum_x[id]), &dataset_buffer[0], H.nx_real*sizeof(Real));    


    // Open the y momentum dataset
    dataset_id = H5Dopen(file_id, "/momentum_y", H5P_DEFAULT);
    // Read the x momentum array into the dataset buffer // NOTE: NEED TO FIX FOR FLOAT REAL!!!
    status = H5Dread(dataset_id, H5T_NATIVE_DOUBLE, H5S_ALL, H5S_ALL, H5P_DEFAULT, dataset_buffer); 
    // Free the dataset id
    status = H5Dclose(dataset_id);

    // Copy the y momentum array to the grid 
    id = H.n_ghost;
    memcpy(&(C.momentum_y[id]), &dataset_buffer[0], H.nx_real*sizeof(Real));   


    // Open the z momentum dataset
    dataset_id = H5Dopen(file_id, "/momentum_x", H5P_DEFAULT);
    // Read the x momentum array into the dataset buffer // NOTE: NEED TO FIX FOR FLOAT REAL!!!
    status = H5Dread(dataset_id, H5T_NATIVE_DOUBLE, H5S_ALL, H5S_ALL, H5P_DEFAULT, dataset_buffer); 
    // Free the dataset id
    status = H5Dclose(dataset_id);

    // Copy the z momentum array to the grid 
    id = H.n_ghost;
    memcpy(&(C.momentum_z[id]), &dataset_buffer[0], H.nx_real*sizeof(Real));    


    // Open the Energy dataset
    dataset_id = H5Dopen(file_id, "/Energy", H5P_DEFAULT);
    // Read the Energy array into the dataset buffer // NOTE: NEED TO FIX FOR FLOAT REAL!!!
    status = H5Dread(dataset_id, H5T_NATIVE_DOUBLE, H5S_ALL, H5S_ALL, H5P_DEFAULT, dataset_buffer); 
    // Free the dataset id
    status = H5Dclose(dataset_id);

    // Copy the Energy array to the grid 
    id = H.n_ghost;
    memcpy(&(C.Energy[id]), &dataset_buffer[0], H.nx_real*sizeof(Real)); 


    #ifdef DE
    // Open the internal energy dataset
    dataset_id = H5Dopen(file_id, "/GasEnergy", H5P_DEFAULT);
    // Read the Energy array into the dataset buffer // NOTE: NEED TO FIX FOR FLOAT REAL!!!
    status = H5Dread(dataset_id, H5T_NATIVE_DOUBLE, H5S_ALL, H5S_ALL, H5P_DEFAULT, dataset_buffer); 
    // Free the dataset id
    status = H5Dclose(dataset_id);

    // Copy the internal energy array to the grid 
    id = H.n_ghost;
    memcpy(&(C.GasEnergy[id]), &dataset_buffer[0], H.nx_real*sizeof(Real));    
    #endif

  }


  // 2D case
  if (H.nx>1 && H.ny>1 && H.nz==1) {

    // need a dataset buffer to remap fastest index
    dataset_buffer = (Real *) malloc(H.ny_real*H.nx_real*sizeof(Real));


    // Open the density dataset
    dataset_id = H5Dopen(file_id, "/density", H5P_DEFAULT);
    // Read the density array into the dataset buffer  // NOTE: NEED TO FIX FOR FLOAT REAL!!!
    status = H5Dread(dataset_id, H5T_NATIVE_DOUBLE, H5S_ALL, H5S_ALL, H5P_DEFAULT, dataset_buffer); 
    // Free the dataset id
    status = H5Dclose(dataset_id);

    // Copy the density array to the grid 
    for (j=0; j<H.ny_real; j++) {
      for (i=0; i<H.nx_real; i++) {
        id = (i+H.n_ghost) + (j+H.n_ghost)*H.nx;
        buf_id = j + i*H.ny_real;
        C.density[id] = dataset_buffer[buf_id];
      }
    }


    // Open the x momentum dataset
    dataset_id = H5Dopen(file_id, "/momentum_x", H5P_DEFAULT);
    // Read the x momentum array into the dataset buffer  // NOTE: NEED TO FIX FOR FLOAT REAL!!!
    status = H5Dread(dataset_id, H5T_NATIVE_DOUBLE, H5S_ALL, H5S_ALL, H5P_DEFAULT, dataset_buffer); 
    // Free the dataset id
    status = H5Dclose(dataset_id);

    // Copy the x momentum array to the grid 
    for (j=0; j<H.ny_real; j++) {
      for (i=0; i<H.nx_real; i++) {
        id = (i+H.n_ghost) + (j+H.n_ghost)*H.nx;
        buf_id = j + i*H.ny_real;
        C.momentum_x[id] = dataset_buffer[buf_id];
      }
    }


    // Open the y momentum dataset
    dataset_id = H5Dopen(file_id, "/momentum_y", H5P_DEFAULT);
    // Read the y momentum array into the dataset buffer  // NOTE: NEED TO FIX FOR FLOAT REAL!!!
    status = H5Dread(dataset_id, H5T_NATIVE_DOUBLE, H5S_ALL, H5S_ALL, H5P_DEFAULT, dataset_buffer); 
    // Free the dataset id
    status = H5Dclose(dataset_id);

    // Copy the y momentum array to the grid 
    for (j=0; j<H.ny_real; j++) {
      for (i=0; i<H.nx_real; i++) {
        id = (i+H.n_ghost) + (j+H.n_ghost)*H.nx;
        buf_id = j + i*H.ny_real;
        C.momentum_y[id] = dataset_buffer[buf_id];
      }
    }


    // Open the z momentum dataset
    dataset_id = H5Dopen(file_id, "/momentum_z", H5P_DEFAULT);
    // Read the z momentum array into the dataset buffer  // NOTE: NEED TO FIX FOR FLOAT REAL!!!
    status = H5Dread(dataset_id, H5T_NATIVE_DOUBLE, H5S_ALL, H5S_ALL, H5P_DEFAULT, dataset_buffer); 
    // Free the dataset id
    status = H5Dclose(dataset_id);

    // Copy the z momentum array to the grid 
    for (j=0; j<H.ny_real; j++) {
      for (i=0; i<H.nx_real; i++) {
        id = (i+H.n_ghost) + (j+H.n_ghost)*H.nx;
        buf_id = j + i*H.ny_real;
        C.momentum_z[id] = dataset_buffer[buf_id];
      }
    }


    // Open the Energy dataset
    dataset_id = H5Dopen(file_id, "/Energy", H5P_DEFAULT);
    // Read the Energy array into the dataset buffer  // NOTE: NEED TO FIX FOR FLOAT REAL!!!
    status = H5Dread(dataset_id, H5T_NATIVE_DOUBLE, H5S_ALL, H5S_ALL, H5P_DEFAULT, dataset_buffer); 
    // Free the dataset id
    status = H5Dclose(dataset_id);

    // Copy the Energy array to the grid 
    for (j=0; j<H.ny_real; j++) {
      for (i=0; i<H.nx_real; i++) {
        id = (i+H.n_ghost) + (j+H.n_ghost)*H.nx;
        buf_id = j + i*H.ny_real;
        C.Energy[id] = dataset_buffer[buf_id];
      }
    }


    #ifdef DE
    // Open the internal energy dataset
    dataset_id = H5Dopen(file_id, "/GasEnergy", H5P_DEFAULT);
    // Read the internal energy array into the dataset buffer  // NOTE: NEED TO FIX FOR FLOAT REAL!!!
    status = H5Dread(dataset_id, H5T_NATIVE_DOUBLE, H5S_ALL, H5S_ALL, H5P_DEFAULT, dataset_buffer); 
    // Free the dataset id
    status = H5Dclose(dataset_id);

    // Copy the internal energy array to the grid 
    for (j=0; j<H.ny_real; j++) {
      for (i=0; i<H.nx_real; i++) {
        id = (i+H.n_ghost) + (j+H.n_ghost)*H.nx;
        buf_id = j + i*H.ny_real;
        C.GasEnergy[id] = dataset_buffer[buf_id];
      }
    }    
    #endif

  }

  // 3D case
  if (H.nx>1 && H.ny>1 && H.nz>1) {

    // need a dataset buffer to remap fastest index
    dataset_buffer = (Real *) malloc(H.nz_real*H.ny_real*H.nx_real*sizeof(Real));


    // Open the density dataset
    dataset_id = H5Dopen(file_id, "/density", H5P_DEFAULT);
    // Read the density array into the dataset buffer  // NOTE: NEED TO FIX FOR FLOAT REAL!!!
    status = H5Dread(dataset_id, H5T_NATIVE_DOUBLE, H5S_ALL, H5S_ALL, H5P_DEFAULT, dataset_buffer); 
    // Free the dataset id
    status = H5Dclose(dataset_id);

    // Copy the density array to the grid 
    for (k=0; k<H.nz_real; k++) {
      for (j=0; j<H.ny_real; j++) {
        for (i=0; i<H.nx_real; i++) {
          id = (i+H.n_ghost) + (j+H.n_ghost)*H.nx + (k+H.n_ghost)*H.nx*H.ny;
          buf_id = k + j*H.nz_real + i*H.nz_real*H.ny_real;
          C.density[id] = dataset_buffer[buf_id];
        }
      }
    }


    // Open the x momentum dataset
    dataset_id = H5Dopen(file_id, "/momentum_x", H5P_DEFAULT);
    // Read the x momentum array into the dataset buffer  // NOTE: NEED TO FIX FOR FLOAT REAL!!!
    status = H5Dread(dataset_id, H5T_NATIVE_DOUBLE, H5S_ALL, H5S_ALL, H5P_DEFAULT, dataset_buffer); 
    // Free the dataset id
    status = H5Dclose(dataset_id);

    // Copy the x momentum array to the grid 
    for (k=0; k<H.nz_real; k++) {
      for (j=0; j<H.ny_real; j++) {
        for (i=0; i<H.nx_real; i++) {
          id = (i+H.n_ghost) + (j+H.n_ghost)*H.nx + (k+H.n_ghost)*H.nx*H.ny;
          buf_id = k + j*H.nz_real + i*H.nz_real*H.ny_real;
          C.momentum_x[id] = dataset_buffer[buf_id];
        }
      }
    }


    // Open the y momentum dataset
    dataset_id = H5Dopen(file_id, "/momentum_y", H5P_DEFAULT);
    // Read the y momentum array into the dataset buffer  // NOTE: NEED TO FIX FOR FLOAT REAL!!!
    status = H5Dread(dataset_id, H5T_NATIVE_DOUBLE, H5S_ALL, H5S_ALL, H5P_DEFAULT, dataset_buffer); 
    // Free the dataset id
    status = H5Dclose(dataset_id);

    // Copy the y momentum array to the grid 
    for (k=0; k<H.nz_real; k++) {
      for (j=0; j<H.ny_real; j++) {
        for (i=0; i<H.nx_real; i++) {
          id = (i+H.n_ghost) + (j+H.n_ghost)*H.nx + (k+H.n_ghost)*H.nx*H.ny;
          buf_id = k + j*H.nz_real + i*H.nz_real*H.ny_real;
          C.momentum_y[id] = dataset_buffer[buf_id];
        }
      }
    }


    // Open the z momentum dataset
    dataset_id = H5Dopen(file_id, "/momentum_z", H5P_DEFAULT);
    // Read the z momentum array into the dataset buffer  // NOTE: NEED TO FIX FOR FLOAT REAL!!!
    status = H5Dread(dataset_id, H5T_NATIVE_DOUBLE, H5S_ALL, H5S_ALL, H5P_DEFAULT, dataset_buffer); 
    // Free the dataset id
    status = H5Dclose(dataset_id);

    // Copy the z momentum array to the grid 
    for (k=0; k<H.nz_real; k++) {
      for (j=0; j<H.ny_real; j++) {
        for (i=0; i<H.nx_real; i++) {
          id = (i+H.n_ghost) + (j+H.n_ghost)*H.nx + (k+H.n_ghost)*H.nx*H.ny;
          buf_id = k + j*H.nz_real + i*H.nz_real*H.ny_real;
          C.momentum_z[id] = dataset_buffer[buf_id];
        }
      }
    }


    // Open the Energy dataset
    dataset_id = H5Dopen(file_id, "/Energy", H5P_DEFAULT);
    // Read the Energy array into the dataset buffer  // NOTE: NEED TO FIX FOR FLOAT REAL!!!
    status = H5Dread(dataset_id, H5T_NATIVE_DOUBLE, H5S_ALL, H5S_ALL, H5P_DEFAULT, dataset_buffer); 
    // Free the dataset id
    status = H5Dclose(dataset_id);

    // Copy the Energy array to the grid 
    for (k=0; k<H.nz_real; k++) {
      for (j=0; j<H.ny_real; j++) {
        for (i=0; i<H.nx_real; i++) {
          id = (i+H.n_ghost) + (j+H.n_ghost)*H.nx + (k+H.n_ghost)*H.nx*H.ny;
          buf_id = k + j*H.nz_real + i*H.nz_real*H.ny_real;
          C.Energy[id] = dataset_buffer[buf_id];
        }
      }
    }


    #ifdef DE
    // Open the internal Energy dataset
    dataset_id = H5Dopen(file_id, "/GasEnergy", H5P_DEFAULT);
    // Read the internal Energy array into the dataset buffer  // NOTE: NEED TO FIX FOR FLOAT REAL!!!
    status = H5Dread(dataset_id, H5T_NATIVE_DOUBLE, H5S_ALL, H5S_ALL, H5P_DEFAULT, dataset_buffer); 
    // Free the dataset id
    status = H5Dclose(dataset_id);

    // Copy the internal Energy array to the grid 
    for (k=0; k<H.nz_real; k++) {
      for (j=0; j<H.ny_real; j++) {
        for (i=0; i<H.nx_real; i++) {
          id = (i+H.n_ghost) + (j+H.n_ghost)*H.nx + (k+H.n_ghost)*H.nx*H.ny;
          buf_id = k + j*H.nz_real + i*H.nz_real*H.ny_real;
          C.GasEnergy[id] = dataset_buffer[buf_id];
        }
      }
    }    
    #endif

  }
  free(dataset_buffer);

}
#endif



/* MPI-safe printf routine */
int chprintf(const char * __restrict sdata, ...)
{
  int code = 0;
#ifdef MPI_CHOLLA
  /*limit printf to root process only*/
  if(procID==root)
  {
#endif /*MPI_CHOLLA*/

  va_list ap;
  va_start(ap, sdata);
  code = vfprintf(stdout, sdata, ap);
  va_end(ap);

#ifdef MPI_CHOLLA
  }
#endif /*MPI_CHOLLA*/

  return code;
}<|MERGE_RESOLUTION|>--- conflicted
+++ resolved
@@ -1406,14 +1406,10 @@
     status = H5Dwrite(dataset_id, H5T_NATIVE_DOUBLE, H5S_ALL, H5S_ALL, H5P_DEFAULT, dataset_buffer_vzxzr); 
     // Free the dataset id
     status = H5Dclose(dataset_id);
-<<<<<<< HEAD
 */
-=======
 
     // Free the dataspace id
     status = H5Sclose(dataspace_xzr_id);
-
->>>>>>> 76ec3ab2
   }
   else printf("Rotated projection write only implemented for 3D data.\n");
 
