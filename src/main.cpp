--- conflicted
+++ resolved
@@ -112,15 +112,11 @@
   #ifdef COOLING_GRACKLE
   G.Initialize_Grackle(&P);
   #endif
-<<<<<<< HEAD
-
-=======
   
   #ifdef CHEMISTRY_GPU
   G.Initialize_Chemistry(&P);
   #endif
   
->>>>>>> ea543384
   #ifdef ANALYSIS
   G.Initialize_Analysis_Module(&P);
   if ( G.Analysis.Output_Now ) G.Compute_and_Output_Analysis(&P);
