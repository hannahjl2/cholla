#ifdef GRAVITY

#include "../grid/grid3D.h"
#include "../global/global.h"
#include "../io/io.h"
#include "../utils/error_handling.h"
#include <cstring>

#ifdef CUDA
#include "../mpi/cuda_mpi_routines.h"
#endif

#ifdef PARALLEL_OMP
#include "../utils/parallel_omp.h"
#endif

#if defined(PARIS_TEST) || defined(PARIS_GALACTIC_TEST)
#include <vector>
#endif

#ifdef PARTICLES
#include "../model/disk_galaxy.h"
#endif

//Set delta_t when using gravity
void Grid3D::set_dt_Gravity(){

  //Delta_t for the hydro
  Real dt_hydro = H.dt;

  #ifdef AVERAGE_SLOW_CELLS
  Real min_dt_slow;
  #endif

  #ifdef PARTICLES
  //Compute delta_t for particles and choose min(dt_particles, dt_hydro)
  Real dt_particles, dt_min;

  #ifdef COSMOLOGY
  chprintf( "Current_z: %f \n", Cosmo.current_z );
  Real da_particles, da_min, dt_physical;

  //Compute the particles delta_t
  Particles.dt = Calc_Particles_dt_Cosmo();
  dt_particles = Particles.dt;
  //Convert delta_t to delta_a ( a = scale factor )
  da_particles = Cosmo.Get_da_from_dt( dt_particles );
  da_particles = fmin( da_particles, 1.0 ); //Limit delta_a

  #ifdef ONLY_PARTICLES
  //If only particles da_min is only da_particles
  da_min = da_particles;
  chprintf( " Delta_a_particles: %f \n", da_particles );

  #else //NOT ONLY_PARTICLES
  //Here da_min is the minumum between da_particles and da_hydro
  Real da_hydro;
  da_hydro = Cosmo.Get_da_from_dt( dt_hydro ) * Cosmo.current_a * Cosmo.current_a / Cosmo.H0; //Convet delta_t to delta_a
  da_min = fmin( da_hydro, da_particles ); //Find the minumum delta_a
  chprintf( " Delta_a_particles: %f      Delta_a_gas: %f   \n", da_particles, da_hydro );

  #endif//ONLY_PARTICLES

  //Limit delta_a by the expansion rate
  Cosmo.max_delta_a = fmin( MAX_EXPANSION_RATE * Cosmo.current_a, MAX_DELTA_A );
  if( da_min > Cosmo.max_delta_a){
    da_min = Cosmo.max_delta_a;
    chprintf( " Seting max delta_a: %f\n", da_min );
  }

  //Small delta_a when reionization starts
  #ifdef COOLING_GRACKLE
  if ( fabs(Cosmo.current_a + da_min - Cool.scale_factor_UVB_on) < 0.005 ){
    da_min /= 2;
    chprintf( " Starting UVB. Limiting delta_a:  %f \n", da_min);
  }
  #endif
<<<<<<< HEAD

=======
  #ifdef CHEMISTRY_GPU
  if ( fabs(Cosmo.current_a + da_min - Chem.scale_factor_UVB_on) < 0.005 ){
    da_min /= 2;
    chprintf( " Starting UVB. Limiting delta_a:  %f \n", da_min);
  }
  #endif
    
>>>>>>> ea543384
  //Limit delta_a if it's time to output
  if ( (Cosmo.current_a + da_min) >  Cosmo.next_output ){
    da_min = Cosmo.next_output - Cosmo.current_a;
    H.Output_Now = true;
  }

  #ifdef ANALYSIS
  //Limit delta_a if it's time to run analysis
  if( Analysis.next_output_indx < Analysis.n_outputs ){
    if ( H.Output_Now && fabs(Cosmo.current_a + da_min  - Analysis.next_output ) < 1e-6 )  Analysis.Output_Now = true;
    else if ( Cosmo.current_a + da_min  >  Analysis.next_output ){
      da_min = Analysis.next_output - Cosmo.current_a;
      Analysis.Output_Now = true;
    }
  }
  #endif
  
  if ( da_min < 0 ){
    chprintf( "ERROR: Negative delta_a");
    exit(-1);
  } 
  
  
  //Set delta_a after it has been computed
  Cosmo.delta_a = da_min;
  //Convert delta_a back to delta_t
  dt_min = Cosmo.Get_dt_from_da( Cosmo.delta_a ) * Cosmo.H0 / ( Cosmo.current_a * Cosmo.current_a );
  //Set the new delta_t for the hydro step
  H.dt = dt_min;
  chprintf( " Current_a: %f    delta_a: %f     dt:  %f\n", Cosmo.current_a, Cosmo.delta_a, H.dt  );

  #ifdef AVERAGE_SLOW_CELLS
  //Set the min_delta_t for averaging a slow cell
  min_dt_slow = Particles.dt / Particles.C_cfl * Cosmo.H0 / ( Cosmo.current_a * Cosmo.current_a ) / SLOW_FACTOR;
  H.min_dt_slow = min_dt_slow;
  #endif

  //Compute the physical time
  dt_physical = Cosmo.Get_dt_from_da( Cosmo.delta_a );
  Cosmo.dt_secs = dt_physical * Cosmo.time_conversion;
  Cosmo.t_secs += Cosmo.dt_secs;
  chprintf( " t_physical: %f Myr   dt_physical: %f Myr\n", Cosmo.t_secs/MYR, Cosmo.dt_secs/MYR );
  Particles.dt = dt_physical;

  #else // Not Cosmology
  //If NOT using COSMOLOGY

  //Compute the particles delta_t
  dt_particles = Calc_Particles_dt();
  dt_particles = fmin( dt_particles, Particles.max_dt);
  #ifdef ONLY_PARTICLES
  dt_min = dt_particles;
  chprintf( " dt_particles: %f \n", dt_particles );
  #else
  chprintf( " dt_hydro: %f   dt_particles: %f \n", dt_hydro, dt_particles );
  //Get the minimum delta_t between hydro and particles
  dt_min = fmin( dt_hydro, dt_particles );
  #endif//ONLY_PARTICLES

  #ifdef AVERAGE_SLOW_CELLS
  //Set the min_delta_t for averaging a slow cell
  min_dt_slow = dt_particles / Particles.C_cfl / SLOW_FACTOR;
  H.min_dt_slow = min_dt_slow;
  #endif

  //Set the new delta_t
  H.dt = dt_min;
  Particles.dt = H.dt;
  #endif//COSMOLOGY
  #endif//PARTICLES

  #if defined( AVERAGE_SLOW_CELLS) && !defined( PARTICLES )
  //Set the min_delta_t for averaging a slow cell ( for now the min_dt_slow is set to a large value, change this with your condition )
  min_dt_slow = H.dt / C_cfl * 100 ;
  H.min_dt_slow = min_dt_slow;
  #endif

  // Set current and previous delta_t for the potential extrapolation
  if ( Grav.INITIAL ){
    Grav.dt_prev = H.dt;
    Grav.dt_now = H.dt;
  }else{
    Grav.dt_prev = Grav.dt_now;
    Grav.dt_now = H.dt;
  }
}

//NOT USED: Get Average density on the Global dommain
Real Grav3D::Get_Average_Density(){

  Real dens_sum, dens_mean;

  #ifndef PARALLEL_OMP
  dens_sum = Get_Average_Density_function( 0, nz_local );
  #else
  dens_sum = 0;
  Real dens_sum_all[N_OMP_THREADS];
  #pragma omp parallel num_threads( N_OMP_THREADS )
  {
    int omp_id, n_omp_procs;
    int g_start, g_end;

    omp_id = omp_get_thread_num();
    n_omp_procs = omp_get_num_threads();
    Get_OMP_Grid_Indxs( nz_local, n_omp_procs, omp_id, &g_start, &g_end  );
    dens_sum_all[omp_id] = Get_Average_Density_function(  g_start, g_end );

  }
  for ( int i=0; i<N_OMP_THREADS; i++ ){
    dens_sum += dens_sum_all[i];
  }
  #endif

  dens_mean = dens_sum /  ( nx_local * ny_local * nz_local);

  Real dens_avrg_all;
  #ifdef MPI_CHOLLA
  dens_avrg_all = ReduceRealAvg( dens_mean );
  #else
  dens_avrg_all = dens_mean;
  #endif

  dens_avrg = dens_avrg_all;

  return dens_avrg_all;

}

//NOT USED: Function to get Average density on the Global dommain
Real Grav3D::Get_Average_Density_function( int g_start, int g_end){

  int nx = nx_local;
  int ny = ny_local;
  int nz = nz_local;
  int k, j, i, id;
  Real dens_sum=0;
  for( k=g_start; k<g_end; k++){
    for( j=0; j<ny; j++){
      for( i=0; i<nx; i++){
        id = (i) + (j)*nx + (k)*nx*ny;
        dens_sum += F.density_h[id];
      }
    }
  }
  return dens_sum;
}

#ifdef PARIS_TEST

static inline Real sqr(const Real x) { return x*x; }

static inline Real f1(const Real x)
{
  return exp(-10.0*sqr(2.0*x-1.0))*sin(8.0*M_PI*x);
}

static inline Real d1(const Real x)
{
  return 16.0*exp(-10.0*sqr(2.0*x-1.0))*((400.0*x*x-400.0*x-4.0*M_PI*M_PI+95.0)*sin(8.0*M_PI*x)+(40.0*M_PI-80.0*M_PI*x)*cos(8.0*M_PI*x));
}

static inline Real periodicF(const Real x, const Real y, const Real z)
{
  return f1(x)*f1(y)*f1(z);
}

static inline Real periodicD(const Real x, const Real y, const Real z, const Real ddlx, const Real ddly, const Real ddlz)
{
  return ddlx*d1(x)*f1(y)*f1(z)+ddly*f1(x)*d1(y)*f1(z)+ddlz*f1(x)*f1(y)*d1(z);
}

static constexpr Real twoPi = 2.0*M_PI;
static constexpr Real fourPi = 4.0*M_PI;
static constexpr Real sixPi2 = 6.0*M_PI*M_PI;

static inline Real nonzeroF(const Real x, const Real y, const Real z)
{
  const Real sx = sin(twoPi*x);
  const Real sy = sin(twoPi*y);
  const Real sz = sin(twoPi*z);
  const Real f = exp(-x*x-y*y-z*z);
  return sx*sx*sx*sy*sy*sy*sz*sz*sz+f;
}

static inline Real nonzeroD(const Real x, const Real y, const Real z, const Real ddlx, const Real ddly, const Real ddlz)
{
  const Real sx = sin(twoPi*x);
  const Real sy = sin(twoPi*y);
  const Real sz = sin(twoPi*z);
  const Real sx3 = sx*sx*sx;
  const Real sy3 = sy*sy*sy;
  const Real sz3 = sz*sz*sz;
  const Real f = exp(-x*x-y*y-z*z);
  const Real df = ddlx*(4.0*x*x-2.0)+ddly*(4.0*y*y-2.0)+ddlz*(4.0*z*z-2.0);
  return (ddlx*sx*(3.0*cos(fourPi*x)+1.0)*sy3*sz3
          +ddly*sx3*sy*(3.0*cos(fourPi*y)+1.0)*sz3
          +ddlz*sx3*sy3*sz*(3.0*cos(fourPi*z)+1.0))*sixPi2+f*df;
}
#endif


#if defined(PARIS_TEST) || defined(PARIS_GALACTIC_TEST)
static void printDiff(const Real *p, const Real *q, const int nx, const int ny, const int nz, const int ng = N_GHOST_POTENTIAL, const bool plot = false)
{
  Real dMax = 0, dSum = 0, dSum2 = 0;
  Real qMax = 0, qSum = 0, qSum2 = 0;
  #pragma omp parallel for reduction(max:dMax,qMax) reduction(+:dSum,dSum2,qSum,qSum2)
  for (int k = 0; k < nz; k++) {
    for (int j = 0; j < ny; j++) {
      for (int i = 0; i < nx; i++) {
        const long ijk = i+ng+(nx+ng+ng)*(j+ng+(ny+ng+ng)*(k+ng));
        const Real qAbs = fabs(q[ijk]);
        qMax = std::max(qMax,qAbs);
        qSum += qAbs;
        qSum2 += qAbs*qAbs;
        const Real d = fabs(q[ijk]-p[ijk]);
        dMax = std::max(dMax,d);
        dSum += d;
        dSum2 += d*d;
      }
    }
  }
  Real maxs[2] = {qMax,dMax};
  Real sums[4] = {qSum,qSum2,dSum,dSum2};
  MPI_Allreduce(MPI_IN_PLACE,&maxs,2,MPI_DOUBLE,MPI_MAX,MPI_COMM_WORLD);
  MPI_Allreduce(MPI_IN_PLACE,&sums,4,MPI_DOUBLE,MPI_SUM,MPI_COMM_WORLD);
  chprintf(" Poisson-Solver Diff: L1 %g L2 %g Linf %g\n",sums[2]/sums[0],sqrt(sums[3]/sums[1]),maxs[1]/maxs[0]);
  fflush(stdout);
  if (!plot) return;

  printf("###\n");
  #if 0
  int kMax = -1;
  for (int k = 0; k < nz; k++) {
    for (int j = 0; j < ny; j++) {
      for (int i = 0; i < nx; i++) {
        const long ijk = i+ng+(nx+ng+ng)*(j+ng+(ny+ng+ng)*(k+ng));
        const Real qAbs = fabs(q[ijk]);
        if (qAbs == qMax) kMax = k;
      }
    }
    if (kMax > -1) {
  #endif
      const int k = nz/2;
      for (int j = 0; j < ny+ng+ng; j++) {
        for (int i = 0; i < nx+ng+ng; i++) {
          const long ijk = i+(nx+ng+ng)*(j+(ny+ng+ng)*(k+ng));
          printf("%d %d %g %g %g\n",j,i,q[ijk],p[ijk],q[ijk]-p[ijk]);
        }
        printf("\n");
      }
  #if 0
      break;
    }
  }
  #endif
  fflush(stdout);
  MPI_Finalize();
  exit(0);
}
#endif



//Initialize the Grav Object at the beginning of the simulation
void Grid3D::Initialize_Gravity( struct parameters *P ){
  chprintf( "\nInitializing Gravity... \n");
  Grav.Initialize( H.xblocal, H.yblocal, H.zblocal, H.xdglobal, H.ydglobal, H.zdglobal, P->nx, P->ny, P->nz, H.nx_real, H.ny_real, H.nz_real, H.dx, H.dy, H.dz, H.n_ghost_potential_offset, P  );
  chprintf( "Gravity Successfully Initialized. \n\n");

  #ifdef PARIS_TEST

  chprintf("Analytic Test of Poisson Solvers:\n");
  const long ng = N_GHOST_POTENTIAL;
  std::vector<Real> rho(Grav.n_cells);
  std::vector<Real> exact(Grav.n_cells_potential);

  const Real dlx = 1.0/H.xdglobal;
  const Real dly = 1.0/H.ydglobal;
  const Real dlz = 1.0/H.zdglobal;
  const Real ddlx = dlx*dlx;
  const Real ddly = dly*dly;
  const Real ddlz = dlz*dlz;

  #pragma omp parallel for
  for (int k = 0; k < Grav.nz_local; k++) {
    const Real z = (Grav.zMin-H.zbound+Real(k)*Grav.dz)*dlz;
    long ijk = long(k)*Grav.ny_local*Grav.nx_local;
    for (int j = 0; j < Grav.ny_local; j++) {
      const Real y = (Grav.yMin-H.ybound+Real(j)*Grav.dy)*dly;
      for (int i = 0; i < Grav.nx_local; i++, ijk++) {
        const Real x = (Grav.xMin-H.xbound+Real(i)*Grav.dx)*dlx;
        rho[ijk] = periodicD(x,y,z,ddlx,ddly,ddlz);
        const long ijkg = i+ng+(Grav.nx_local+ng+ng)*(j+ng+(Grav.ny_local+ng+ng)*(k+ng));
        exact[ijkg] = periodicF(x,y,z);
      }
    }
  }
  std::vector<Real> p(Grav.n_cells_potential,0);
  Grav.Poisson_solver_test.Get_Potential(rho.data(),p.data(),Real(1)/(4*M_PI),0,1);
  chprintf("Paris");
  printDiff(p.data(),exact.data(),Grav.nx_local,Grav.ny_local,Grav.nz_local);

  for (Real &pijk : p) pijk = 0;

  #ifdef CUFFT
  chprintf("CUFFT");
  Grav.Poisson_solver.Get_Potential(rho.data(),p.data(),Real(1)/(4*M_PI),0,1);
  #endif
  #ifdef PFFT
  chprintf("PFFT");
  Grav.Poisson_solver.Get_Potential(rho.data(),p.data(),Real(1)/(4*M_PI),0,1);
  #endif
  printDiff(p.data(),exact.data(),Grav.nx_local,Grav.ny_local,Grav.nz_local);

  #endif

  if (P->bc_potential_type == 1) {

    const int ng = N_GHOST_POTENTIAL;
    const int twoNG = ng+ng;
    const int nk = Grav.nz_local+twoNG;
    const int nj = Grav.ny_local+twoNG;
    const int ni = Grav.nx_local+twoNG;
    const Real dr = 0.5-ng;

    #ifdef PARIS_GALACTIC_TEST
    chprintf("Analytic Test of Poisson Solvers:\n");
    std::vector<Real> exact(Grav.n_cells_potential);
    std::vector<Real> potential(Grav.n_cells_potential);
    const Real scale = 4.0*M_PI*Grav.Gconst;
    const Real ddx = 1.0/(scale*Grav.dx*Grav.dx);
    const Real ddy = 1.0/(scale*Grav.dy*Grav.dy);
    const Real ddz = 1.0/(scale*Grav.dz*Grav.dz);
    const Real *const phi = Grav.F.potential_h;
    const int nij = ni*nj;
    const Real a0 = Galaxies::MW.phi_disk_D3D(0,0);
    const Real da0 = 2.0/(25.0*scale);
    #pragma omp parallel for
    for (int k = 0; k < nk; k++) {
      const Real z = Grav.zMin+Grav.dz*(k+dr);
      const int njk = nj*k;
      for (int j = 0; j < nj; j++) {
        const Real y = Grav.yMin+Grav.dy*(j+dr);
        const Real yy = y*y;
        const int nijk = ni*(j+njk);
        for (int i = 0; i < ni; i++) {
          const Real x = Grav.xMin+Grav.dx*(i+dr);
          const Real r = sqrt(x*x+yy);
          const int ijk = i+nijk;
          exact[ijk] = potential[ijk] = Grav.F.potential_h[ijk] = Galaxies::MW.phi_disk_D3D(r,z);
        }
      }
    }
    #pragma omp parallel for
    for (int k = 0; k < Grav.nz_local; k++) {
      const Real z = Grav.zMin+Grav.dz*(k+0.5);
      const Real zz = z*z;
      const int njk = Grav.ny_local*k;
      for (int j = 0; j < Grav.ny_local; j++) {
        const Real y = Grav.yMin+Grav.dy*(j+0.5);
        const Real yy = y*y;
        const int nijk = Grav.nx_local*(j+njk);
        for (int i = 0; i < Grav.nx_local; i++) {
          const Real x = Grav.xMin+Grav.dx*(i+0.5);
          const Real r = sqrt(x*x+yy);
          const int ijk = i+nijk;
          const Real rr = x*x+yy+zz;
          const Real f = a0*exp(-0.2*rr);
          const Real df = da0*(15.0-2.0*rr)*f;
          Grav.F.density_h[ijk] = Galaxies::MW.rho_disk_D3D(r,z)+df;
          const int ib = i+ng+ni*(j+ng+nj*(k+ng));
          exact[ib] -= f;
        }
      }
    }
    Grav.Poisson_solver_test.Get_Potential(Grav.F.density_h,Grav.F.potential_h,Grav.Gconst,Galaxies::MW);
    chprintf(" Paris Galactic");
    printDiff(Grav.F.potential_h,exact.data(),Grav.nx_local,Grav.ny_local,Grav.nz_local);
    Get_Potential_SOR(Grav.Gconst,0,0,P);
    chprintf(" SOR");
    printDiff(Grav.F.potential_h,exact.data(),Grav.nx_local,Grav.ny_local,Grav.nz_local);
    #endif

    #ifdef SOR
    chprintf(" Initializing disk analytic potential\n");
    #pragma omp parallel for
    for (int k = 0; k < nk; k++) {
      const Real z = Grav.zMin+Grav.dz*(k+dr);
      const int njk = nj*k;
      for (int j = 0; j < nj; j++) {
        const Real y = Grav.yMin+Grav.dy*(j+dr);
        const Real yy = y*y;
        const int nijk = ni*(j+njk);
        for (int i = 0; i < ni; i++) {
          const Real x = Grav.xMin+Grav.dx*(i+dr);
          const Real r = sqrt(x*x+yy);
          const int ijk = i+nijk;
          Grav.F.potential_h[ijk] = Galaxies::MW.phi_disk_D3D(r,z);
        }
      }
    }
    #endif
  }
}


//Compute the Gravitational Potential by solving Poisson Equation
void Grid3D::Compute_Gravitational_Potential( struct parameters *P ){

  #ifdef CPU_TIME
  Timer.Start_Timer();
  #endif

  #ifdef PARTICLES
  //Copy the particles density to the grav_density array
  Copy_Particles_Density_to_Gravity( *P );
  #endif

  #ifndef ONLY_PARTICLES
  //Copy the hydro density to the grav_density array
  Copy_Hydro_Density_to_Gravity();
  #endif

  #ifdef COSMOLOGY
  //If using cosmology, set the gravitational constant to the one in the correct units
  const Real Grav_Constant = Cosmo.cosmo_G;
  const Real current_a = Cosmo.current_a;
  const Real dens_avrg = Cosmo.rho_0_gas;
  #else
  const Real Grav_Constant = Grav.Gconst;
  // If slowing the Sphere Collapse problem ( bc_potential_type=0 )
  const Real dens_avrg = (P->bc_potential_type == 0) ? H.sphere_background_density : 0;
  const Real r0 = H.sphere_radius;
  // Re-use current_a as the total mass of the sphere
  const Real current_a = (H.sphere_density-dens_avrg)*4.0*M_PI*r0*r0*r0/3.0;
  #endif

  if ( !Grav.BC_FLAGS_SET ){
    Grav.TRANSFER_POTENTIAL_BOUNDARIES = true;
    Set_Boundary_Conditions( *P );
    Grav.TRANSFER_POTENTIAL_BOUNDARIES = false;
    // #ifdef MPI_CHOLLA
    // printf(" Pid: %d Gravity Boundary Flags: %d %d %d %d %d %d \n", procID, Grav.boundary_flags[0], Grav.boundary_flags[1], Grav.boundary_flags[2], Grav.boundary_flags[3], Grav.boundary_flags[4], Grav.boundary_flags[5] );
    // #endif
    Grav.BC_FLAGS_SET = true;
  }

  #ifdef GRAV_ISOLATED_BOUNDARY_X
  if ( Grav.boundary_flags[0] == 3 ) Compute_Potential_Boundaries_Isolated(0, P);
  if ( Grav.boundary_flags[1] == 3 ) Compute_Potential_Boundaries_Isolated(1, P);
  // chprintf("Isolated X\n");
  #endif
  #ifdef GRAV_ISOLATED_BOUNDARY_Y
  if ( Grav.boundary_flags[2] == 3 ) Compute_Potential_Boundaries_Isolated(2, P);
  if ( Grav.boundary_flags[3] == 3 ) Compute_Potential_Boundaries_Isolated(3, P);
  // chprintf("Isolated Y\n");
  #endif
  #ifdef GRAV_ISOLATED_BOUNDARY_Z
  if ( Grav.boundary_flags[4] == 3 ) Compute_Potential_Boundaries_Isolated(4, P);
  if ( Grav.boundary_flags[5] == 3 ) Compute_Potential_Boundaries_Isolated(5, P);
  // chprintf("Isolated Z\n");
  #endif

  //Solve Poisson Equation to compute the potential
  //Poisson Equation: laplacian( phi ) = 4 * pi * G / scale_factor * ( dens - dens_average )
  Real *input_density, *output_potential;
  #ifdef GRAVITY_GPU
  input_density = Grav.F.density_d;
  output_potential = Grav.F.potential_d;
  #else
  input_density = Grav.F.density_h;
  output_potential = Grav.F.potential_h;
  #endif

  #ifdef SOR

  #ifdef PARIS_GALACTIC_TEST
  #ifdef GRAVITY_GPU
  #error "GRAVITY_GPU not yet supported with PARIS_GALACTIC_TEST"
  #endif
  Grav.Poisson_solver_test.Get_Potential(input_density,output_potential,Grav_Constant,Galaxies::MW);
  std::vector<Real> p(output_potential,output_potential+Grav.n_cells_potential);
  Get_Potential_SOR( Grav_Constant, dens_avrg, current_a, P );
  chprintf(" Paris vs SOR");
  printDiff(p.data(),output_potential,Grav.nx_local,Grav.ny_local,Grav.nz_local,N_GHOST_POTENTIAL,false);
  #else
  Get_Potential_SOR( Grav_Constant, dens_avrg, current_a, P );
  #endif

  #elif defined PARIS_GALACTIC
  Grav.Poisson_solver.Get_Potential(input_density,output_potential,Grav_Constant,Galaxies::MW);
  #else
  Grav.Poisson_solver.Get_Potential( input_density, output_potential, Grav_Constant, dens_avrg, current_a);
  #endif//SOR

  #ifdef PARIS_TEST
  std::vector<Real> p(Grav.n_cells_potential);
  Grav.Poisson_solver_test.Get_Potential(Grav.F.density_h,p.data(),Grav_Constant,dens_avrg,current_a);
  #ifdef CUFFT
  chprintf("Paris vs CUFFT");
  #endif
  #ifdef PFFT
  chprintf("Paris vs PFFT");
  #endif
  printDiff(p.data(),Grav.F.potential_h,Grav.nx_local,Grav.ny_local,Grav.nz_local);
  #endif

  #ifdef CPU_TIME
  Timer.End_and_Record_Time( 3 );
  #endif

}

#ifdef GRAVITY_ANALYTIC_COMP
void Grid3D::Add_Analytic_Potential(struct parameters *P) {
  #ifndef PARALLEL_OMP
  Add_Analytic_Galaxy_Potential(0, Grav.nz_local, Galaxies::MW);
  #else
  #pragma omp parallel num_threads( N_OMP_THREADS )
  {
    int omp_id, n_omp_procs;
    int g_start, g_end;

    omp_id = omp_get_thread_num();
    n_omp_procs = omp_get_num_threads();
    Get_OMP_Grid_Indxs( Grav.nz_local, n_omp_procs, omp_id, &g_start, &g_end  );

    Add_Analytic_Galaxy_Potential(g_start, g_end, Galaxies::MW);
  }
  #endif
}
#endif


void Grid3D::Copy_Hydro_Density_to_Gravity_Function( int g_start, int g_end){
  // Copy the density array from hydro conserved to gravity density array

  Real dens;
  int i, j, k, id, id_grav;
  for (k=g_start; k<g_end; k++) {
    for (j=0; j<Grav.ny_local; j++) {
      for (i=0; i<Grav.nx_local; i++) {
        id = (i+H.n_ghost) + (j+H.n_ghost)*H.nx + (k+H.n_ghost)*H.nx*H.ny;
        id_grav = (i) + (j)*Grav.nx_local + (k)*Grav.nx_local*Grav.ny_local;

        dens = C.density[id];

        //If using cosmology the density must be rescaled to the physical coordinates
        #ifdef COSMOLOGY
        dens *= Cosmo.rho_0_gas;
        #endif

        #ifdef PARTICLES
        Grav.F.density_h[id_grav] += dens; //Hydro density is added AFTER partices density
        #else
        Grav.F.density_h[id_grav] = dens;
        #endif

      }
    }
  }
}

void Grid3D::Copy_Hydro_Density_to_Gravity(){

  #ifdef GRAVITY_GPU
  Copy_Hydro_Density_to_Gravity_GPU();
  #else

  #ifndef PARALLEL_OMP
  Copy_Hydro_Density_to_Gravity_Function( 0, Grav.nz_local );
  #else

  #pragma omp parallel num_threads( N_OMP_THREADS )
  {
    int omp_id, n_omp_procs;
    int g_start, g_end;

    omp_id = omp_get_thread_num();
    n_omp_procs = omp_get_num_threads();
    Get_OMP_Grid_Indxs( Grav.nz_local, n_omp_procs, omp_id, &g_start, &g_end  );

    Copy_Hydro_Density_to_Gravity_Function(g_start, g_end );
  }
  #endif //PARALLEL_OMP

  #endif //GRAVITY_GPU

}


#ifdef GRAVITY_ANALYTIC_COMP
/**
 * Adds a specified potential function to the potential calculated from solving the Poisson equation.
 * The raison d'etre is to solve the evolution of a system where not all particles are simulated.
 */
void Grid3D::Add_Analytic_Galaxy_Potential(int g_start, int g_end, DiskGalaxy& gal) {
  int nx = Grav.nx_local + 2*N_GHOST_POTENTIAL;
  int ny = Grav.ny_local + 2*N_GHOST_POTENTIAL;
  int nz = Grav.nz_local + 2*N_GHOST_POTENTIAL;

  // the fraction of the disk that's not modelled (and so its analytic contribution must be added)
  //Real non_mod_frac = 0.0;

  int k, j, i, id;
  Real x_pos, y_pos, z_pos, R;
  for ( k=g_start; k<g_end; k++ ){
    for ( j=0; j<ny; j++ ){
      for ( i=0; i<nx; i++ ){
        id = i + j*nx + k*nx*ny;
        // does this also work with MPI?  is Grav.xMin equivalent to H.xblocal, for example.
        x_pos = Grav.xMin + Grav.dx*(i-N_GHOST_POTENTIAL) + 0.5*Grav.dx;
        y_pos = Grav.yMin + Grav.dy*(j-N_GHOST_POTENTIAL) + 0.5*Grav.dy;
        z_pos = Grav.zMin + Grav.dz*(k-N_GHOST_POTENTIAL) + 0.5*Grav.dz;
        R = sqrt(x_pos*x_pos + y_pos*y_pos);
        //Grav.F.potential_h[id] += non_mod_frac*gal.phi_disk_D3D(R, z_pos) + gal.phi_halo_D3D(R, z_pos);
        Grav.F.potential_h[id] += gal.phi_halo_D3D(R, z_pos);
      }
    }
  }
}
#endif


//Extrapolate the potential to obtain phi_n+1/2
void Grid3D::Extrapolate_Grav_Potential_Function( int g_start, int g_end ){
  //Use phi_n-1 and phi_n to extrapolate the potential and obtain phi_n+1/2

  int nx_pot = Grav.nx_local + 2*N_GHOST_POTENTIAL;
  int ny_pot = Grav.ny_local + 2*N_GHOST_POTENTIAL;
  int nz_pot = Grav.nz_local + 2*N_GHOST_POTENTIAL;

  int n_ghost_grid, nx_grid, ny_grid, nz_grid;
  Real *potential_in, *potential_out;

  //Input potential
  potential_in = Grav.F.potential_h;

  //Output potential
  potential_out = C.Grav_potential;
  //n_ghost for the output potential
  n_ghost_grid = H.n_ghost;

  //Grid size for the output potential
  nx_grid = Grav.nx_local + 2*n_ghost_grid;
  ny_grid = Grav.ny_local + 2*n_ghost_grid;
  nz_grid = Grav.nz_local + 2*n_ghost_grid;

  int nGHST = n_ghost_grid - N_GHOST_POTENTIAL;
  Real pot_now, pot_prev, pot_extrp;
  int k, j, i, id_pot, id_grid;
  for ( k=g_start; k<g_end; k++ ){
    for ( j=0; j<ny_pot; j++ ){
      for ( i=0; i<nx_pot; i++ ){
        id_pot = i + j*nx_pot + k*nx_pot*ny_pot;
        id_grid = (i+nGHST) + (j+nGHST)*nx_grid + (k+nGHST)*nx_grid*ny_grid;
        pot_now = potential_in[id_pot]; //Potential at the n-th timestep
        if ( Grav.INITIAL ){
          pot_extrp = pot_now; //The first timestep the extrapolated potential is phi_0
        } else {
          pot_prev = Grav.F.potential_1_h[id_pot]; //Potential at the (n-1)-th timestep ( previous step )
          //Compute the extrapolated potential from phi_n-1 and phi_n
          pot_extrp = pot_now  + 0.5 * Grav.dt_now * ( pot_now - pot_prev  ) / Grav.dt_prev;
        }

        #ifdef COSMOLOGY
        //For cosmological simulation the potential is tranformed to 'comoving coordinates'
        pot_extrp *= Cosmo.current_a * Cosmo.current_a / Cosmo.phi_0_gas;
        #endif

        //Save the extrapolated potential
        potential_out[id_grid] = pot_extrp;
        //Set phi_n-1 = phi_n, to use it during the next step
        Grav.F.potential_1_h[id_pot] = pot_now;
      }
    }
  }
}

//Call the function to extrapolate the potential
void Grid3D::Extrapolate_Grav_Potential(){

  #ifdef GRAVITY_GPU
  Extrapolate_Grav_Potential_GPU();
  #else

  #ifndef PARALLEL_OMP
  Extrapolate_Grav_Potential_Function( 0, Grav.nz_local + 2*N_GHOST_POTENTIAL );
  #else

  #pragma omp parallel num_threads( N_OMP_THREADS )
  {
    int omp_id, n_omp_procs;
    int g_start, g_end;

    omp_id = omp_get_thread_num();
    n_omp_procs = omp_get_num_threads();
    Get_OMP_Grid_Indxs( Grav.nz_local + 2*N_GHOST_POTENTIAL, n_omp_procs, omp_id,  &g_start, &g_end  );

    Extrapolate_Grav_Potential_Function( g_start, g_end );
  }
  #endif // PARALLEL_OMP

  #endif //GRAVITY_GPU

  //After the first timestep the INITIAL flag is set to false, that way the potential is properly extrapolated afterwards
  Grav.INITIAL = false;
}


#endif //GRAVITY<|MERGE_RESOLUTION|>--- conflicted
+++ resolved
@@ -75,9 +75,6 @@
     chprintf( " Starting UVB. Limiting delta_a:  %f \n", da_min);
   }
   #endif
-<<<<<<< HEAD
-
-=======
   #ifdef CHEMISTRY_GPU
   if ( fabs(Cosmo.current_a + da_min - Chem.scale_factor_UVB_on) < 0.005 ){
     da_min /= 2;
@@ -85,7 +82,6 @@
   }
   #endif
     
->>>>>>> ea543384
   //Limit delta_a if it's time to output
   if ( (Cosmo.current_a + da_min) >  Cosmo.next_output ){
     da_min = Cosmo.next_output - Cosmo.current_a;
