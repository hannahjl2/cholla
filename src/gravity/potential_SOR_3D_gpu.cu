--- conflicted
+++ resolved
@@ -551,13 +551,7 @@
 
 void Potential_SOR_3D::Load_Transfer_Buffer_Half_GPU( int direction, int side, int nx, int ny, int nz, int n_ghost_transfer, int n_ghost_potential, Real *potential_d, Real *transfer_buffer_d  ){
   
-<<<<<<< HEAD
-  int nx_pot, ny_pot, nz_pot, size_buffer, n_i, n_j, ngrid;
-  nx_pot = nx + 2*n_ghost_potential;
-  ny_pot = ny + 2*n_ghost_potential;
-=======
   int size_buffer, n_i, n_j, ngrid;
->>>>>>> a7ebd097
   nz_pot = nz + 2*n_ghost_potential;
   
   if ( direction == 0 ){
