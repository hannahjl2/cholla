--- conflicted
+++ resolved
@@ -343,13 +343,8 @@
   free( hist_n_z );
   free( ps_root_z );
   free( ps_global_z );
-<<<<<<< HEAD
-
-  free( k_ceters );
-=======
   
   free( k_centers );
->>>>>>> 5ee0afbf
   free( ps_mean );
 
 }
@@ -418,24 +413,14 @@
   // if ( axis == 0 ) chprintf( "dv_Hubble: %f \n", dv_Hubble  );
   // if ( axis == 0 ) chprintf( "k min : %f \n", k_min  );
   // if ( axis == 0 ) chprintf( "k max : %f \n", k_max  );
-<<<<<<< HEAD
-
-  //
-=======
-  
->>>>>>> 5ee0afbf
+  
   k_val = k_start;
   int n_hist_edges = 1;
   while ( k_val < k_max ){
     n_hist_edges += 1;
     k_val += d_log_k ;
   }
-<<<<<<< HEAD
-
-
-=======
     
->>>>>>> 5ee0afbf
   Real *hist_k_edges;
   Real *hist_PS;
   Real *hist_n;
@@ -497,13 +482,8 @@
     }
     else{
       Analysis.ps_mean  = (Real *) malloc(n_bins*sizeof(Real));
-<<<<<<< HEAD
-      Analysis.k_ceters = (Real *) malloc(n_bins*sizeof(Real));
-
-=======
       Analysis.k_centers = (Real *) malloc(n_bins*sizeof(Real));
       
->>>>>>> 5ee0afbf
       for (int bin_id=0; bin_id<n_bins; bin_id++ ){
         Analysis.k_centers[bin_id] = sqrt( Analysis.hist_k_edges_x[bin_id] * Analysis.hist_k_edges_x[bin_id+1]  );
       }
@@ -515,13 +495,7 @@
   //   for ( int bin_id=0; bin_id<n_hist_edges; bin_id++ ){
   //     chprintf( "%f \n", hist_k_edges[bin_id]);
   //   }
-<<<<<<< HEAD
-  // }
-
-
-=======
   // }  
->>>>>>> 5ee0afbf
 }
 
 
@@ -540,12 +514,8 @@
   Real *hist_PS;
   Real *hist_n;
   Real *ps_root;
-<<<<<<< HEAD
-
-=======
   Real *skewers_transmitted_flux;
   
->>>>>>> 5ee0afbf
   if ( axis == 0 ){
     am_I_root           = Analysis.am_I_root_x;
     n_los               = Analysis.nx_total;
@@ -610,26 +580,16 @@
       ps_root[i] = 0;
     }
     return;
-<<<<<<< HEAD
-  }
-
-
-=======
   }  
   
   
->>>>>>> 5ee0afbf
   for ( int los_id=0; los_id<n_los; los_id++ ){
     delta_F[los_id] = skewers_transmitted_flux[ skewer_id * n_los + los_id] / Analysis.Flux_mean_HI;
   }
 
   // Compute the r2c FFT
   fftw_execute( fftw_plan );
-<<<<<<< HEAD
-
-=======
-  
->>>>>>> 5ee0afbf
+  
   // Get Cosmological variables
   Real H, current_a, L_proper, dx_proper, dv_Hubble;
   current_a = Cosmo.current_a;
@@ -723,14 +683,7 @@
 
   MPI_Allreduce( ps_root, ps_global, n_bins, MPI_CHREAL, MPI_SUM, world );
   MPI_Allreduce( &n_root, n_axis, 1, MPI_INT, MPI_SUM, world );
-<<<<<<< HEAD
-
-
-  chprintf( "  N_Skewers_Processed: %d \n", *n_axis );
-
-=======
   // chprintf( "  N_Skewers_Processed: %d \n", *n_axis );  
->>>>>>> 5ee0afbf
 }
 
 
@@ -751,17 +704,6 @@
   chprintf( " PS Bins: %d     N_Skewers_Processed: %d \n", n_bins, n_PS_total );
 
   // for (int bin_id=0; bin_id<n_bins; bin_id++ ){
-<<<<<<< HEAD
-  //   chprintf( " %e   %e  \n", k_ceters[bin_id], ps_mean[bin_id] *k_ceters[bin_id] / M_PI);
-  // }
-
-}
-
-
-void Analysis_Module::Reduce_Lya_Mean_Flux_Global( int chemical_type ){
-
-  Real F_mean =
-=======
   //   chprintf( " %e   %e  \n", k_centers[bin_id], ps_mean[bin_id] *k_centers[bin_id] / M_PI);  
   // }  
 }
@@ -769,7 +711,6 @@
 
 void Analysis_Module::Reduce_Lya_Mean_Flux_Global(){
    
->>>>>>> 5ee0afbf
   n_skewers_processed = n_skewers_processed_x + n_skewers_processed_y + n_skewers_processed_z;
   Flux_mean_HI   = ( Flux_mean_HI_x  *n_skewers_processed_x + Flux_mean_HI_y  *n_skewers_processed_y + Flux_mean_HI_z  *n_skewers_processed_z  ) / n_skewers_processed;;
   Flux_mean_HeII = ( Flux_mean_HeII_x*n_skewers_processed_x + Flux_mean_HeII_y*n_skewers_processed_y + Flux_mean_HeII_z*n_skewers_processed_z  ) / n_skewers_processed;;
@@ -780,17 +721,11 @@
 
   int  *n_skewers_processed;
   int  *n_skewers_processed_root;
-<<<<<<< HEAD
-  Real *Flux_mean;
-  Real *Flux_mean_root;
-
-=======
   Real *Flux_mean_HI;
   Real *Flux_mean_HeII;
   Real *Flux_mean_root_HI;
   Real *Flux_mean_root_HeII;
   
->>>>>>> 5ee0afbf
   if ( axis == 0 ){
     n_skewers_processed      = &n_skewers_processed_x;
     n_skewers_processed_root = &n_skewers_processed_root_x;
@@ -829,14 +764,9 @@
     sleep(1);
   }
   #endif
-<<<<<<< HEAD
-
-  MPI_Allreduce( Flux_mean_root, Flux_mean, 1, MPI_CHREAL, MPI_SUM, world );
-=======
   
   MPI_Allreduce( Flux_mean_root_HI,   Flux_mean_HI,   1, MPI_CHREAL, MPI_SUM, world );
   MPI_Allreduce( Flux_mean_root_HeII, Flux_mean_HeII, 1, MPI_CHREAL, MPI_SUM, world );
->>>>>>> 5ee0afbf
   MPI_Allreduce( n_skewers_processed_root, n_skewers_processed, 1, MPI_INT, MPI_SUM, world );
 
   #else
@@ -860,17 +790,6 @@
   bool am_I_root;
   int  n_los;
   int  *n_skewers_processed_root;
-<<<<<<< HEAD
-  Real *F_mean_root;
-  Real *transmitted_flux;
-
-  if ( axis == 0 ){
-    am_I_root = am_I_root_x;
-    n_los = nx_total;
-    F_mean_root = &Flux_mean_root_x;
-    transmitted_flux = transmitted_flux_x;
-    n_skewers_processed_root = &n_skewers_processed_root_x;
-=======
   Real *F_mean_root_HI;
   Real *F_mean_root_HeII;
   Real *skewers_transmitted_flux_HI;
@@ -884,7 +803,6 @@
     skewers_transmitted_flux_HI   = skewers_transmitted_flux_HI_x;
     skewers_transmitted_flux_HeII = skewers_transmitted_flux_HeII_x;
     n_skewers_processed_root = &n_skewers_processed_root_x; 
->>>>>>> 5ee0afbf
   }
 
   if ( axis == 1 ){
@@ -908,27 +826,17 @@
   }
 
   if ( !am_I_root ) return;
-<<<<<<< HEAD
-
-  Real F_mean = 0;
-=======
   
   Real F_mean_HI, F_mean_HeII;
   F_mean_HI   = 0;
   F_mean_HeII = 0;
->>>>>>> 5ee0afbf
   for ( int los_id=0; los_id<n_los; los_id++ ){
     F_mean_HI += skewers_transmitted_flux_HI  [ skewer_id*n_los + los_id] / n_los;
     F_mean_HeII += skewers_transmitted_flux_HeII[ skewer_id*n_los + los_id] / n_los;
   }
-<<<<<<< HEAD
-
-  *F_mean_root += F_mean;
-=======
   
   *F_mean_root_HI   += F_mean_HI;
   *F_mean_root_HeII += F_mean_HeII;
->>>>>>> 5ee0afbf
   *n_skewers_processed_root += 1;
 
 }
@@ -957,13 +865,8 @@
 
 }
 
-<<<<<<< HEAD
-void Grid3D::Compute_Transmitted_Flux_Skewer( int skewer_id, int axis, int chemical_type ){
-
-=======
 void Grid3D::Compute_Transmitted_Flux_Skewer( int skewer_id, int axis ){
   
->>>>>>> 5ee0afbf
   int n_los_full, n_los_total, n_ghost;
   bool am_I_root;
   Real *full_density_HI;
@@ -999,17 +902,10 @@
     full_vel_Hubble           = Analysis.full_vel_Hubble_x;
     skewers_HI_density_root   = Analysis.skewers_HI_density_root_x;
     skewers_HeII_density_root = Analysis.skewers_HeII_density_root_x;
-<<<<<<< HEAD
-    skewers_velocity_root     = Analysis.skewers_velocity_root_x;
-    skewers_temperature_root  = Analysis.skewers_temperature_root_x;
-    if (chemical_type == 0 ) full_density  = Analysis.full_HI_density_x;
-    if (chemical_type == 1 ) full_density  = Analysis.full_HeII_density_x;
-=======
     skewers_velocity_root     = Analysis.skewers_velocity_root_x; 
     skewers_temperature_root  = Analysis.skewers_temperature_root_x; 
     skewers_transmitted_flux_HI   = Analysis.skewers_transmitted_flux_HI_x;
     skewers_transmitted_flux_HeII = Analysis.skewers_transmitted_flux_HeII_x;
->>>>>>> 5ee0afbf
   }
 
   if ( axis == 1 ){
@@ -1027,21 +923,12 @@
     full_optical_depth_HI     = Analysis.full_optical_depth_HI_y;
     full_optical_depth_HeII   = Analysis.full_optical_depth_HeII_y;
     full_vel_Hubble           = Analysis.full_vel_Hubble_y;
-<<<<<<< HEAD
-    transmitted_flux          = Analysis.transmitted_flux_y;
-=======
->>>>>>> 5ee0afbf
     skewers_HI_density_root   = Analysis.skewers_HI_density_root_y;
     skewers_HeII_density_root = Analysis.skewers_HeII_density_root_y;
     skewers_velocity_root     = Analysis.skewers_velocity_root_y;
     skewers_temperature_root  = Analysis.skewers_temperature_root_y;
-<<<<<<< HEAD
-    if (chemical_type == 0 ) full_density  = Analysis.full_HI_density_y;
-    if (chemical_type == 1 ) full_density  = Analysis.full_HeII_density_y;
-=======
     skewers_transmitted_flux_HI   = Analysis.skewers_transmitted_flux_HI_y;
     skewers_transmitted_flux_HeII = Analysis.skewers_transmitted_flux_HeII_y;
->>>>>>> 5ee0afbf
   }
 
   if ( axis == 2 ){
@@ -1057,35 +944,20 @@
     full_optical_depth_HI     = Analysis.full_optical_depth_HI_z;
     full_optical_depth_HeII   = Analysis.full_optical_depth_HeII_z;
     full_vel_Hubble           = Analysis.full_vel_Hubble_z;
-<<<<<<< HEAD
-    transmitted_flux          = Analysis.transmitted_flux_z;
-=======
->>>>>>> 5ee0afbf
     skewers_HI_density_root   = Analysis.skewers_HI_density_root_z;
     skewers_HeII_density_root = Analysis.skewers_HeII_density_root_z;
     skewers_velocity_root     = Analysis.skewers_velocity_root_z;
     skewers_temperature_root  = Analysis.skewers_temperature_root_z;
-<<<<<<< HEAD
-    if (chemical_type == 0 ) full_density  = Analysis.full_HI_density_z;
-    if (chemical_type == 1 ) full_density  = Analysis.full_HeII_density_z;
-=======
     skewers_transmitted_flux_HI   = Analysis.skewers_transmitted_flux_HI_z;
     skewers_transmitted_flux_HeII = Analysis.skewers_transmitted_flux_HeII_z;
->>>>>>> 5ee0afbf
   }
 
   if ( !am_I_root ) return;
 
   // printf( "  Computing Skewer ID: %d \n", skewer_id );
-<<<<<<< HEAD
-
-  Real density, velocity, temperature, Msun, kpc, Mp, kpc3, Me, e_charge, c, Kb;
-
-=======
   
   Real density_HI, density_HeII, velocity, temperature, Msun, kpc, Mp, kpc3, Me, e_charge, c, Kb;
   
->>>>>>> 5ee0afbf
   // Constants in CGS
   Kb   = 1.38064852e-16; //g (cm/s)^2 K-1
   Msun = 1.98847e33;     //g
@@ -1112,32 +984,6 @@
 
   // Fill the ghost cells
   for ( int los_id=0; los_id<n_ghost; los_id++ ){
-<<<<<<< HEAD
-    full_density    [los_id] = full_density    [n_los_total+los_id];
-    full_velocity   [los_id] = full_velocity   [n_los_total+los_id];
-    full_temperature[los_id] = full_temperature[n_los_total+los_id];
-    full_density    [n_los_total+n_ghost+los_id] = full_density    [n_ghost+los_id];
-    full_velocity   [n_los_total+n_ghost+los_id] = full_velocity   [n_ghost+los_id];
-    full_temperature[n_los_total+n_ghost+los_id] = full_temperature[n_ghost+los_id];
-  }
-
-
-  // for (int los_id=0; los_id<n_los_full; los_id++ ){
-  //   HI_density  = full_HI_density [ los_id ];
-  //   velocity    = full_velocity   [ los_id ];
-  //   temperature = full_temperature[ los_id ];
-  //   printf("id: %d   dens: %f   vel:%f   temp:%f \n", los_id, HI_density, velocity, temperature );
-  // }
-
-  // for (int los_id=0; los_id<n_los_full; los_id++ ){
-  //   full_HI_density[ los_id ] = 10*dens_factor;
-  // }
-
-
-  Real dens_factor, vel_factor;
-  dens_factor = 1. / ( Cosmo.current_a * Cosmo.current_a * Cosmo.current_a ) * Cosmo.cosmo_h * Cosmo.cosmo_h;
-  dens_factor *= Msun / ( kpc3 ) / Mp;
-=======
     full_density_HI  [los_id] = full_density_HI  [n_los_total+los_id];
     full_density_HeII[los_id] = full_density_HeII[n_los_total+los_id];
     full_velocity    [los_id] = full_velocity    [n_los_total+los_id];
@@ -1153,58 +999,22 @@
   dens_factor = 1. / ( Cosmo.current_a * Cosmo.current_a * Cosmo.current_a ) * Cosmo.cosmo_h * Cosmo.cosmo_h; 
   dens_factor_HI   = dens_factor * Msun / ( kpc3 ) / Mp;
   dens_factor_HeII = dens_factor * Msun / ( kpc3 ) / (4*Mp);
->>>>>>> 5ee0afbf
   vel_factor = 1e5; //cm/s
 
   // Get Cosmological variables
-<<<<<<< HEAD
-  Real H, current_a, L_proper, dx_proper, dv_Hubble;
-  Real H_cgs, Lya_lambda_HI, f_H_12, Lya_sigma;
-  Real Lya_lambda_HeII, f_He_12;
-=======
   Real H, current_a, L_proper, dx_proper, dv_Hubble; 
   Real H_cgs, Lya_lambda_HI, f_12, Lya_sigma_HI;
   Real Lya_lambda_HeII, Lya_sigma_HeII;
->>>>>>> 5ee0afbf
   current_a = Cosmo.current_a;
   L_proper = Lbox * current_a / Cosmo.cosmo_h;
   dx_proper = delta_x * current_a / Cosmo.cosmo_h;
   H = Cosmo.Get_Hubble_Parameter( current_a );
   dv_Hubble = H * dx_proper * vel_factor; // cm/s
-<<<<<<< HEAD
-
-
-
-=======
-  
->>>>>>> 5ee0afbf
+  
   // Fill the Hubble velocity with ghost cells
   for ( int los_id=0; los_id<n_los_full; los_id++ ){
     full_vel_Hubble[los_id] = ( los_id - n_ghost + 0.5 ) * dv_Hubble;
   }
-<<<<<<< HEAD
-
-
-  Lya_lambda_HI   = 1.21567e-5; // cm  Rest wave length of the Lyman Alpha Transition Hydrogen
-  f_H_12 =  0.416;            // Hydrogen Oscillator strength
-  H_cgs = H * 1e5 / kpc;
-
-  // Lya_lambda_HeII = 1.21567e-5; // cm  Rest wave length of the Lyman Alpha Transition Helium
-  // f_He_12 =  0.416;           // Helium Oscillator strength
-
-  Lya_sigma = M_PI * e_charge * e_charge / Me / c;
-  if ( chemical_type == 0 ) Lya_sigma = M_PI * e_charge * e_charge / Me / c * Lya_lambda_HI * f_H_12 / H_cgs;
-  if ( chemical_type == 1 ) Lya_sigma = M_PI * e_charge * e_charge / Me / c * Lya_lambda_HI * f_H_12 / H_cgs / 4; // From https://arxiv.org/pdf/astro-ph/9812429.pdf
-
-
-  // printf("H0: %f    H:%f\n", Cosmo.H0, H );
-  // printf("dv_Hubble: %f    \n", dv_Hubble);
-  // printf("L: %f    dx:%f\n", Lbox, delta_x );
-  // printf( "%f \n", Lya_sigma * Lya_lambda / H_cgs);
-
-  //Compute the optical depth
-  Real vel_i, tau_i, vel_j, b_j, n_dens_j, y_l, y_r;
-=======
   
   Lya_lambda_HI   = 1.21567e-5;          // cm  Rest wave length of the Lyman Alpha Transition Hydrogen
   Lya_lambda_HeII = Lya_lambda_HI / 4;   // cm  Rest wave length of the Lyman Alpha Transition Helium II
@@ -1219,7 +1029,6 @@
   Real b_HeII_j, n_HeII_j;
   Real tau_HI_i, tau_HeII_i; 
   Real vel_i, vel_j, y_l, y_r;
->>>>>>> 5ee0afbf
   for ( int i=0; i<n_los_full; i++ ){
     vel_i = full_vel_Hubble[i];
     tau_HI_i = 0;
@@ -1237,15 +1046,10 @@
       y_r = ( vel_i + 0.5*dv_Hubble - vel_j ) / b_HeII_j;
       tau_HeII_i += n_HeII_j * ( erf(y_r) - erf(y_l) ) / 2;
     }
-<<<<<<< HEAD
-    tau_i *= Lya_sigma;
-    full_optical_depth[i] = tau_i;
-=======
     tau_HI_i   *= Lya_sigma_HI;
     tau_HeII_i *= Lya_sigma_HeII;
     full_optical_depth_HI[i]   = tau_HI_i;
     full_optical_depth_HeII[i] = tau_HeII_i;    
->>>>>>> 5ee0afbf
   }
 
   // Compute the transmitted_flux
@@ -1270,16 +1074,12 @@
   Real *skewers_HeII_density_root;
   Real *skewers_velocity_root;
   Real *skewers_temperature_root;
-<<<<<<< HEAD
-
-=======
   
   #ifdef OUTPUT_SKEWERS
   Real *skewers_density_local;
   Real *skewers_density_root;
   #endif
   
->>>>>>> 5ee0afbf
   #ifdef MPI_CHOLLA
   vector<int> mpi_indices;
   MPI_Status mpi_status;
@@ -1361,12 +1161,8 @@
   // Copy Skewers Local Data to Root data
 
   Real HI_density, HeII_density, velocity, temperature;
-<<<<<<< HEAD
-
-=======
   Real density;
   
->>>>>>> 5ee0afbf
   #ifdef MPI_CHOLLA
   if ( am_I_root ){
 
@@ -1385,14 +1181,10 @@
         skewers_HeII_density_root[skewer_id*n_los_total + los_id] = HeII_density;
         skewers_velocity_root[skewer_id*n_los_total + los_id]     = velocity;
         skewers_temperature_root[skewer_id*n_los_total + los_id]  = temperature;
-<<<<<<< HEAD
-        // if ( skewer_id == 0 ) printf("Dens: %f   vel:%f   temp:%f \n", HI_density, velocity, temperature );
-=======
         #ifdef OUTPUT_SKEWERS
         density   = skewers_density_local[skewer_id*n_los_local + los_id];  
         skewers_density_root[skewer_id*n_los_total + los_id] = density;
         #endif
->>>>>>> 5ee0afbf
       }
     }
 
@@ -1423,18 +1215,12 @@
       MPI_Recv( skewers_HI_density_local,   n_skewers*n_los_local, MPI_CHREAL, mpi_id, 0, world, &mpi_status  );
       MPI_Recv( skewers_velocity_local,     n_skewers*n_los_local, MPI_CHREAL, mpi_id, 1, world, &mpi_status  );
       MPI_Recv( skewers_temperature_local,  n_skewers*n_los_local, MPI_CHREAL, mpi_id, 2, world, &mpi_status  );
-<<<<<<< HEAD
-
-
-
-=======
       MPI_Recv( skewers_HeII_density_local, n_skewers*n_los_local, MPI_CHREAL, mpi_id, 3, world, &mpi_status  );
       
       #ifdef OUTPUT_SKEWERS
       MPI_Recv( skewers_density_local,       n_skewers*n_los_local, MPI_CHREAL, mpi_id, 4, world, &mpi_status  );
       #endif
             
->>>>>>> 5ee0afbf
       for ( int skewer_id=0; skewer_id<n_skewers; skewer_id++){
         for ( int los_id=0; los_id<n_los_local; los_id++){
           skewers_HI_density_root   [skewer_id*n_los_total + indx*n_los_local + los_id] = skewers_HI_density_local   [skewer_id*n_los_local + los_id];
@@ -1455,15 +1241,6 @@
     MPI_Send( skewers_HI_density_local,   n_skewers*n_los_local, MPI_CHREAL, root_id, 0, world  );
     MPI_Send( skewers_velocity_local,     n_skewers*n_los_local, MPI_CHREAL, root_id, 1, world  );
     MPI_Send( skewers_temperature_local,  n_skewers*n_los_local, MPI_CHREAL, root_id, 2, world  );
-<<<<<<< HEAD
-  }
-
-
-  MPI_Barrier( world );
-  #endif
-
-
-=======
     MPI_Send( skewers_HeII_density_local, n_skewers*n_los_local, MPI_CHREAL, root_id, 3, world  );
     #ifdef OUTPUT_SKEWERS
     MPI_Send( skewers_density_local,      n_skewers*n_los_local, MPI_CHREAL, root_id, 4, world  );
@@ -1473,7 +1250,6 @@
   MPI_Barrier( world );
   #endif  
     
->>>>>>> 5ee0afbf
   #ifdef PRINT_ANALYSIS_LOG
   chprintf("  Skewers Data Transferred\n" );
   #endif
@@ -1491,12 +1267,8 @@
   Real *HeII_density_los;
   Real *velocity_los;
   Real *temperature_los;
-<<<<<<< HEAD
-
-=======
   Real *density_los;
   
->>>>>>> 5ee0afbf
   nx_local = Analysis.nx_local;
   ny_local = Analysis.ny_local;
   nz_local = Analysis.nz_local;
@@ -1517,16 +1289,11 @@
     HeII_density_los  = Analysis.skewers_HeII_density_local_x;
     velocity_los      = Analysis.skewers_velocity_local_x;
     temperature_los   = Analysis.skewers_temperature_local_x;
-<<<<<<< HEAD
-  }
-
-=======
     #ifdef OUTPUT_SKEWERS
     density_los       = Analysis.skewers_density_local_x;
     #endif 
   } 
   
->>>>>>> 5ee0afbf
   // Y axis
   if ( axis == 1 ){
     n_los = ny_local;
@@ -1554,18 +1321,12 @@
     HeII_density_los  = Analysis.skewers_HeII_density_local_z;
     velocity_los      = Analysis.skewers_velocity_local_z;
     temperature_los   = Analysis.skewers_temperature_local_z;
-<<<<<<< HEAD
-  }
-
-  int n_iter_i, n_iter_j, id_grid;
-=======
     #ifdef OUTPUT_SKEWERS
     density_los       = Analysis.skewers_density_local_z;
     #endif 
   } 
     
   int n_iter_i, n_iter_j, id_grid;   
->>>>>>> 5ee0afbf
   n_iter_i = ni / stride;
   n_iter_j = nj / stride;
   int id_i, id_j, skewer_id;
@@ -1666,10 +1427,6 @@
   skewers_temperature_local_x = (Real *) malloc(n_skewers_local_x*nx_local*sizeof(Real));
   skewers_temperature_local_y = (Real *) malloc(n_skewers_local_y*ny_local*sizeof(Real));
   skewers_temperature_local_z = (Real *) malloc(n_skewers_local_z*nz_local*sizeof(Real));
-<<<<<<< HEAD
-
-
-=======
   
   #ifdef OUTPUT_SKEWERS
   skewers_density_local_x = (Real *) malloc(n_skewers_local_x*nx_local*sizeof(Real));
@@ -1678,7 +1435,6 @@
   #endif
   
   
->>>>>>> 5ee0afbf
   // for (int i=0; i<nproc; i++ ){
   //   // if ( procID == i  )  printf( " pID: %d    n_x: %d   n_y:%d   n_z:%d \n", procID, n_skewers_total_x, n_skewers_total_y, n_skewers_total_z );
   //   if ( procID == i  )  printf( " pID: %d    n_x: %d   n_y:%d   n_z:%d \n", procID, n_skewers_local_x, n_skewers_local_y, n_skewers_local_z );
@@ -1817,9 +1573,6 @@
 
   if ( procID == root_id_z ) am_I_root_z = true;
   else am_I_root_z = false;
-<<<<<<< HEAD
-
-=======
   
   if ( procID == 0 ){
     root_procs_x = (bool *) malloc(nproc*sizeof(bool));
@@ -1882,7 +1635,6 @@
   }
   #endif
   
->>>>>>> 5ee0afbf
   #ifdef PRINT_ANALYSIS_LOG
   chprintf( " Root Ids X:  \n");
   MPI_Barrier(world);
@@ -1933,12 +1685,8 @@
     printf( "\n" );
   }
   #endif
-<<<<<<< HEAD
-
-=======
-  
-  
->>>>>>> 5ee0afbf
+  
+  
   if ( am_I_root_x ){
     skewers_HI_density_root_x    = (Real *) malloc(n_skewers_local_x*nx_total*sizeof(Real));
     skewers_HeII_density_root_x  = (Real *) malloc(n_skewers_local_x*nx_total*sizeof(Real));
@@ -1951,17 +1699,12 @@
     full_optical_depth_HI_x      = (Real *) malloc(n_los_full_x*sizeof(Real));
     full_optical_depth_HeII_x    = (Real *) malloc(n_los_full_x*sizeof(Real));
     full_vel_Hubble_x            = (Real *) malloc(n_los_full_x*sizeof(Real));
-<<<<<<< HEAD
-    transmitted_flux_x           = (Real *) malloc(nx_total*sizeof(Real));
-
-=======
     skewers_transmitted_flux_HI_x   = (Real *) malloc(n_skewers_local_x*nx_total*sizeof(Real));
     skewers_transmitted_flux_HeII_x = (Real *) malloc(n_skewers_local_x*nx_total*sizeof(Real));
     #if OUTPUT_SKEWERS
     skewers_density_root_x    = (Real *) malloc(n_skewers_local_x*nx_total*sizeof(Real));
     #endif
     
->>>>>>> 5ee0afbf
     // Alocate Memory For Power Spectrum Calculation
     delta_F_x             = (Real *) malloc(nx_total*sizeof(Real));
     vel_Hubble_x          = (Real *) malloc(nx_total*sizeof(Real));
@@ -1983,17 +1726,12 @@
     full_optical_depth_HI_y      = (Real *) malloc(n_los_full_y*sizeof(Real));
     full_optical_depth_HeII_y    = (Real *) malloc(n_los_full_y*sizeof(Real));
     full_vel_Hubble_y            = (Real *) malloc(n_los_full_y*sizeof(Real));
-<<<<<<< HEAD
-    transmitted_flux_y           = (Real *) malloc(ny_total*sizeof(Real));
-
-=======
     skewers_transmitted_flux_HI_y   = (Real *) malloc(n_skewers_local_y*ny_total*sizeof(Real));
     skewers_transmitted_flux_HeII_y = (Real *) malloc(n_skewers_local_y*ny_total*sizeof(Real));
     #if OUTPUT_SKEWERS
     skewers_density_root_y    = (Real *) malloc(n_skewers_local_y*ny_total*sizeof(Real));
     #endif
     
->>>>>>> 5ee0afbf
     // Alocate Memory For Power Spectrum Calculation
     delta_F_y             = (Real *) malloc(ny_total*sizeof(Real));
     vel_Hubble_y          = (Real *) malloc(ny_total*sizeof(Real));
@@ -2015,17 +1753,12 @@
     full_optical_depth_HI_z      = (Real *) malloc(n_los_full_z*sizeof(Real));
     full_optical_depth_HeII_z    = (Real *) malloc(n_los_full_z*sizeof(Real));
     full_vel_Hubble_z            = (Real *) malloc(n_los_full_z*sizeof(Real));
-<<<<<<< HEAD
-    transmitted_flux_z           = (Real *) malloc(nz_total*sizeof(Real));
-
-=======
     skewers_transmitted_flux_HI_z   = (Real *) malloc(n_skewers_local_z*nz_total*sizeof(Real));
     skewers_transmitted_flux_HeII_z = (Real *) malloc(n_skewers_local_z*nz_total*sizeof(Real));
     #if OUTPUT_SKEWERS
     skewers_density_root_z    = (Real *) malloc(n_skewers_local_z*nz_total*sizeof(Real));
     #endif
     
->>>>>>> 5ee0afbf
     // Alocate Memory For Power Spectrum Calculation
     delta_F_z             = (Real *) malloc(nz_total*sizeof(Real));
     vel_Hubble_z          = (Real *) malloc(nz_total*sizeof(Real));
