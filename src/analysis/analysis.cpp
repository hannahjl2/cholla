--- conflicted
+++ resolved
@@ -84,15 +84,10 @@
 
   #ifdef COSMOLOGY
   chprintf("\nComputing Analysis  current_z: %f\n", Analysis.current_z );
-<<<<<<< HEAD
   #else 
   chprintf("\nComputing Analysis \n");
   #endif
 
-=======
-  
-  
->>>>>>> ea543384
   #ifdef PHASE_DIAGRAM
   #ifdef CHEMISTRY_GPU
   Compute_Gas_Temperature( Chem.Fields.temperature_h, true ); 
