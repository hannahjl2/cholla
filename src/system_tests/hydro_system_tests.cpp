--- conflicted
+++ resolved
@@ -159,26 +159,18 @@
   double static constexpr allowedL1Error = 4E-7;  // Based on results in Gardiner & Stone 2008
   double static constexpr allowedError   = 4E-7;
 #elif defined(PLMC)
-<<<<<<< HEAD
-  double const allowedL1Error = 1E-7;  // Based on results in Gardiner & Stone 2008
-  double const allowedError   = 1E-7;
+  double static constexpr allowedL1Error = 1E-7;  // Based on results in Gardiner & Stone 2008
+  double static constexpr allowedError   = 1E-7;
 #elif defined(PLMP)
-  double const allowedL1Error = 1E-7;  // Based on results in Gardiner & Stone 2008
-  double const allowedError   = 1E-7;
-#elif defined(PPMC)
-  double const allowedL1Error = 2.7E-8;  // Based on results in Gardiner & Stone 2008
-  double const allowedError   = 2.7E-8;
-#elif defined(PPMP)
-  double const allowedL1Error = 2.7E-8;  // Based on results in Gardiner & Stone 2008
-  double const allowedError   = 2.7E-8;
-=======
   double static constexpr allowedL1Error = 1E-7;  // Based on results in Gardiner & Stone 2008
   double static constexpr allowedError   = 1E-7;
 #elif defined(PPMC)
   double static constexpr allowedL1Error = 2.7E-8;  // Based on results in Gardiner & Stone 2008
   double static constexpr allowedError   = 2.7E-8;
->>>>>>> 835033bb
-#endif  // PCM
+#elif defined(PPMP)
+  double static constexpr allowedL1Error = 2.7E-8;  // Based on results in Gardiner & Stone 2008
+  double static constexpr allowedError   = 2.7E-8;
+#endif
 
   void Set_Launch_Params(double const &waveSpeed, double const &rEigenVec_rho, double const &rEigenVec_MomentumX,
                          double const &rEigenVec_MomentumY, double const &rEigenVec_MomentumZ,
