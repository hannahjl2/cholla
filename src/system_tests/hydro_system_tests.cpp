--- conflicted
+++ resolved
@@ -159,16 +159,11 @@
   double static constexpr allowedL1Error = 4E-7;  // Based on results in Gardiner & Stone 2008
   double static constexpr allowedError   = 4E-7;
 #elif defined(PLMC)
-<<<<<<< HEAD
-  double const allowedL1Error = 1E-7;  // Based on results in Gardiner & Stone 2008
-  double const allowedError   = 1E-7;
-=======
   double static constexpr allowedL1Error = 1E-7;  // Based on results in Gardiner & Stone 2008
   double static constexpr allowedError   = 1E-7;
 #elif defined(PLMP)
   double static constexpr allowedL1Error = 1E-7;  // Based on results in Gardiner & Stone 2008
   double static constexpr allowedError   = 1E-7;
->>>>>>> 46626363
 #elif defined(PPMC)
   double static constexpr allowedL1Error = 2.7E-8;  // Based on results in Gardiner & Stone 2008
   double static constexpr allowedError   = 2.7E-8;
