--- conflicted
+++ resolved
@@ -655,16 +655,7 @@
   
   // ==Calculate the next time step with Calc_dt_GPU from hydro/hydro_cuda.h==
   max_dti = Calc_dt_GPU(C.device, H.nx, H.ny, H.nz, H.n_ghost, H.dx, H.dy, H.dz, gama, max_dti_slow);
-<<<<<<< HEAD
-    
-  // ==Copy the updated conserved variable array to CPU==
-  #ifndef HYDRO_GPU
-  CudaSafeCall( cudaMemcpy(g1, C.device, H.n_fields*H.n_cells*sizeof(Real), cudaMemcpyDeviceToHost) );
-  #endif
-  
-=======
-
->>>>>>> 9c73d553
+
   #ifdef COOLING_GPU
   // ==Calculate cooling dt from cooling/cooling_cuda.h==
   // dev_dt_array and host_dt_array are global variables declared in global/global_cuda.h and allocated in integrators 
