--- conflicted
+++ resolved
@@ -13,15 +13,10 @@
 extern texture<float, 2, cudaReadModeElementType> coolTexObj;
 extern texture<float, 2, cudaReadModeElementType> heatTexObj;
 
-<<<<<<< HEAD
-void Cooling_Update(Real *dev_conserved, int nx, int ny, int nz, int n_ghost, int n_fields, Real dt, Real gamma, Real *dt_array){
-  int ngrid = (nx*ny*nz + TPB - 1) / TPB;
-=======
 void Cooling_Update(Real *dev_conserved, int nx, int ny, int nz, int n_ghost, int n_fields, Real dt, Real gamma){
 
   int n_cells = nx*ny*nz;
   int ngrid = (n_cells + TPB - 1) / TPB;
->>>>>>> 0599ebaf
   dim3 dim1dGrid(ngrid, 1, 1);
   dim3 dim1dBlock(TPB, 1, 1);
   hipLaunchKernelGGL(cooling_kernel, dim1dGrid, dim1dBlock, 0, 0, dev_conserved, nx, ny, nz, n_ghost, n_fields, dt, gama);
