--- conflicted
+++ resolved
@@ -622,10 +622,6 @@
   h_recv_buffer_z1 = (Real *) malloc ( zbsize*sizeof(Real) );
   #endif
 
-<<<<<<< HEAD
-  #ifdef PARTICLES
-  #ifdef PARTICLES_GPU
-=======
   // NOTE: When changing this ifdef check for compatibility with 
   // Grid3D::Load_NTtransfer_and_Request_Receive_Particles_Transfer
   // in particles/particles_boundaries.cpp
@@ -633,7 +629,6 @@
   // Whether or not MPI_GPU is on, the device has transfer buffers for PARTICLES_GPU
 
   #if defined(PARTICLES) && defined(PARTICLES_GPU)
->>>>>>> 3b751d1d
   chprintf("Allocating MPI communication buffers on GPU for particle transfers ( N_Particles: %d ).\n", N_PARTICLES_TRANSFER );
   CudaSafeCall ( cudaMalloc (&d_send_buffer_x0_particles, buffer_length_particles_x0_send*sizeof(Real)) );
   CudaSafeCall ( cudaMalloc (&d_send_buffer_x1_particles, buffer_length_particles_x1_send*sizeof(Real)) );
@@ -647,12 +642,6 @@
   CudaSafeCall ( cudaMalloc (&d_recv_buffer_y1_particles, buffer_length_particles_y1_recv*sizeof(Real)) );
   CudaSafeCall ( cudaMalloc (&d_recv_buffer_z0_particles, buffer_length_particles_z0_recv*sizeof(Real)) );
   CudaSafeCall ( cudaMalloc (&d_recv_buffer_z1_particles, buffer_length_particles_z1_recv*sizeof(Real)) );
-<<<<<<< HEAD
-  #endif//PARTICLES_GPU
-
-  #if defined(PARTICLES_CPU) || !defined(MPI_GPU) 
-  chprintf("Allocating MPI communication buffers on GPU for particle transfers ( N_Particles: %d ).\n", N_PARTICLES_TRANSFER );
-=======
   #endif // PARTICLES && PARTICLES_GPU
 
   // CPU relies on host buffers, GPU without MPI_GPU relies on host buffers
@@ -660,7 +649,6 @@
   #ifdef PARTICLES
   #if (defined(PARTICLES_GPU) && !defined(MPI_GPU)) || defined(PARTICLES_CPU)
   chprintf("Allocating MPI communication buffers on Host for particle transfers ( N_Particles: %d ).\n", N_PARTICLES_TRANSFER );
->>>>>>> 3b751d1d
   h_send_buffer_x0_particles = (Real *) malloc ( buffer_length_particles_x0_send*sizeof(Real) );
   h_send_buffer_x1_particles = (Real *) malloc ( buffer_length_particles_x1_send*sizeof(Real) );
   h_send_buffer_y0_particles = (Real *) malloc ( buffer_length_particles_y0_send*sizeof(Real) );
@@ -673,16 +661,9 @@
   h_recv_buffer_y1_particles = (Real *) malloc ( buffer_length_particles_y1_recv*sizeof(Real) );
   h_recv_buffer_z0_particles = (Real *) malloc ( buffer_length_particles_z0_recv*sizeof(Real) );
   h_recv_buffer_z1_particles = (Real *) malloc ( buffer_length_particles_z1_recv*sizeof(Real) );
-<<<<<<< HEAD
-  #endif
-
-  #endif//PARTICLES
-  
-=======
   #endif // (defined(PARTICLES_GPU) && !defined(MPI_GPU)) || defined(PARTICLES_CPU)
   #endif //PARTICLES
 
->>>>>>> 3b751d1d
 }
 
 
