--- conflicted
+++ resolved
@@ -331,13 +331,8 @@
   
   hipLaunchKernelGGL( Get_Transfer_Indices_Kernel, dim1dGrid, dim1dBlock, 0, 0,  n_local , transfer_flags_d, transfer_prefix_sum_d, transfer_indices_d );
   CudaCheckError();
-<<<<<<< HEAD
 
   hipLaunchKernelGGL( Select_Indices_to_Replace_Transfered_Kernel, dim1dGrid, dim1dBlock , 0, 0,  n_local, n_transfer_h[0], transfer_flags_d, transfer_prefix_sum_d, replace_indices_d );
-=======
-  
-  hipLaunchKernelGGL( Select_Indices_to_Replace_Tranfered_Kernel, dim1dGrid, dim1dBlock , 0, 0,  n_local, n_transfer_h[0], transfer_flags_d, transfer_prefix_sum_d, replace_indices_d );
->>>>>>> 68f46807
   CudaCheckError();
 
   // if ( n_transfer_h[0] > 0 )printf( "N transfer: %d\n", n_transfer_h[0]);
