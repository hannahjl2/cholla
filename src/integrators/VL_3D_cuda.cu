/*! \file VL_3D_cuda.cu
 *  \brief Definitions of the cuda 3D VL algorithm functions. */

#ifdef CUDA
#ifdef VL

#include <stdio.h>
#include <stdlib.h>
#include <math.h>
#include "../utils/gpu.hpp"
#include "../utils/hydro_utilities.h"
#include "../global/global.h"
#include "../global/global_cuda.h"
#include "../integrators/VL_3D_cuda.h"
#include "../hydro/hydro_cuda.h"
#include "../reconstruction/pcm_cuda.h"
#include "../reconstruction/plmp_cuda.h"
#include "../reconstruction/plmc_cuda.h"
#include "../reconstruction/ppmp_cuda.h"
#include "../reconstruction/ppmc_cuda.h"
#include "../riemann_solvers/exact_cuda.h"
#include "../riemann_solvers/roe_cuda.h"
#include "../riemann_solvers/hllc_cuda.h"
#include "../io/io.h"
#include "../riemann_solvers/hll_cuda.h"

__global__ void Update_Conserved_Variables_3D_half(Real *dev_conserved, Real *dev_conserved_half, Real *dev_F_x, Real *dev_F_y,  Real *dev_F_z, int nx, int ny, int nz, int n_ghost, Real dx, Real dy, Real dz, Real dt, Real gamma, int n_fields, Real density_floor);



void VL_Algorithm_3D_CUDA(Real *d_conserved, Real *d_grav_potential, int nx, int ny, int nz, int x_off, int y_off,
    int z_off, int n_ghost, Real dx, Real dy, Real dz, Real xbound,
    Real ybound, Real zbound, Real dt, int n_fields, Real density_floor,
    Real U_floor, Real *host_grav_potential )
{

  //Here, *dev_conserved contains the entire
  //set of conserved variables on the grid
  //concatenated into a 1-d array

  int n_cells = nx*ny*nz;
  int ngrid = (n_cells + TPB - 1) / TPB;
<<<<<<< HEAD
=======

>>>>>>> 0599ebaf
  // set values for GPU kernels
  // number of blocks per 1D grid
  dim3 dim1dGrid(ngrid, 1, 1);
  //  number of threads per 1D block
  dim3 dim1dBlock(TPB, 1, 1);

  //host_grav_potential is NULL if not using GRAVITY
  temp_potential = host_grav_potential;

  if ( !memory_allocated ){

    // allocate memory on the GPU
    //CudaSafeCall( cudaMalloc((void**)&dev_conserved, n_fields*n_cells*sizeof(Real)) );
    dev_conserved = d_conserved;
    CudaSafeCall( cudaMalloc((void**)&dev_conserved_half, n_fields*n_cells*sizeof(Real)) );
    CudaSafeCall( cudaMalloc((void**)&Q_Lx,  n_fields*n_cells*sizeof(Real)) );
    CudaSafeCall( cudaMalloc((void**)&Q_Rx,  n_fields*n_cells*sizeof(Real)) );
    CudaSafeCall( cudaMalloc((void**)&Q_Ly,  n_fields*n_cells*sizeof(Real)) );
    CudaSafeCall( cudaMalloc((void**)&Q_Ry,  n_fields*n_cells*sizeof(Real)) );
    CudaSafeCall( cudaMalloc((void**)&Q_Lz,  n_fields*n_cells*sizeof(Real)) );
    CudaSafeCall( cudaMalloc((void**)&Q_Rz,  n_fields*n_cells*sizeof(Real)) );
    CudaSafeCall( cudaMalloc((void**)&F_x,   n_fields*n_cells*sizeof(Real)) );
    CudaSafeCall( cudaMalloc((void**)&F_y,   n_fields*n_cells*sizeof(Real)) );
    CudaSafeCall( cudaMalloc((void**)&F_z,   n_fields*n_cells*sizeof(Real)) );

    #if defined( GRAVITY )
    // CudaSafeCall( cudaMalloc((void**)&dev_grav_potential, n_cells*sizeof(Real)) );
    dev_grav_potential = d_grav_potential;
    #else
    dev_grav_potential = NULL;
    #endif

    // If memory is single allocated: memory_allocated becomes true and successive timesteps won't allocate memory.
    // If the memory is not single allocated: memory_allocated remains Null and memory is allocated every timestep.
    memory_allocated = true;

  }

    #if defined( GRAVITY ) && !defined( GRAVITY_GPU )
    CudaSafeCall( cudaMemcpy(dev_grav_potential, temp_potential, n_cells*sizeof(Real), cudaMemcpyHostToDevice) );
    #endif


    // Step 1: Use PCM reconstruction to put primitive variables into interface arrays
    hipLaunchKernelGGL(PCM_Reconstruction_3D, dim1dGrid, dim1dBlock, 0, 0, dev_conserved, Q_Lx, Q_Rx, Q_Ly, Q_Ry, Q_Lz, Q_Rz, nx, ny, nz, n_ghost, gama, n_fields);
    CudaCheckError();


    // Step 2: Calculate first-order upwind fluxes
    #ifdef EXACT
    hipLaunchKernelGGL(Calculate_Exact_Fluxes_CUDA, dim1dGrid, dim1dBlock, 0, 0, Q_Lx, Q_Rx, F_x, nx, ny, nz, n_ghost, gama, 0, n_fields);
    hipLaunchKernelGGL(Calculate_Exact_Fluxes_CUDA, dim1dGrid, dim1dBlock, 0, 0, Q_Ly, Q_Ry, F_y, nx, ny, nz, n_ghost, gama, 1, n_fields);
    hipLaunchKernelGGL(Calculate_Exact_Fluxes_CUDA, dim1dGrid, dim1dBlock, 0, 0, Q_Lz, Q_Rz, F_z, nx, ny, nz, n_ghost, gama, 2, n_fields);
    #endif //EXACT
    #ifdef ROE
    hipLaunchKernelGGL(Calculate_Roe_Fluxes_CUDA, dim1dGrid, dim1dBlock, 0, 0, Q_Lx, Q_Rx, F_x, nx, ny, nz, n_ghost, gama, 0, n_fields);
    hipLaunchKernelGGL(Calculate_Roe_Fluxes_CUDA, dim1dGrid, dim1dBlock, 0, 0, Q_Ly, Q_Ry, F_y, nx, ny, nz, n_ghost, gama, 1, n_fields);
    hipLaunchKernelGGL(Calculate_Roe_Fluxes_CUDA, dim1dGrid, dim1dBlock, 0, 0, Q_Lz, Q_Rz, F_z, nx, ny, nz, n_ghost, gama, 2, n_fields);
    #endif //ROE
    #ifdef HLLC
    hipLaunchKernelGGL(Calculate_HLLC_Fluxes_CUDA, dim1dGrid, dim1dBlock, 0, 0, Q_Lx, Q_Rx, F_x, nx, ny, nz, n_ghost, gama, 0, n_fields);
    hipLaunchKernelGGL(Calculate_HLLC_Fluxes_CUDA, dim1dGrid, dim1dBlock, 0, 0, Q_Ly, Q_Ry, F_y, nx, ny, nz, n_ghost, gama, 1, n_fields);
    hipLaunchKernelGGL(Calculate_HLLC_Fluxes_CUDA, dim1dGrid, dim1dBlock, 0, 0, Q_Lz, Q_Rz, F_z, nx, ny, nz, n_ghost, gama, 2, n_fields);
    #endif //HLLC
    #ifdef HLL
    hipLaunchKernelGGL(Calculate_HLL_Fluxes_CUDA, dim1dGrid, dim1dBlock, 0, 0, Q_Lx, Q_Rx, F_x, nx, ny, nz, n_ghost, gama, 0, n_fields);
    hipLaunchKernelGGL(Calculate_HLL_Fluxes_CUDA, dim1dGrid, dim1dBlock, 0, 0, Q_Ly, Q_Ry, F_y, nx, ny, nz, n_ghost, gama, 1, n_fields);
    hipLaunchKernelGGL(Calculate_HLL_Fluxes_CUDA, dim1dGrid, dim1dBlock, 0, 0, Q_Lz, Q_Rz, F_z, nx, ny, nz, n_ghost, gama, 2, n_fields);
    #endif //HLL
    CudaCheckError();


    // Step 3: Update the conserved variables half a timestep
    hipLaunchKernelGGL(Update_Conserved_Variables_3D_half, dim1dGrid, dim1dBlock, 0, 0, dev_conserved, dev_conserved_half, F_x, F_y, F_z, nx, ny, nz, n_ghost, dx, dy, dz, 0.5*dt, gama, n_fields, density_floor );
    CudaCheckError();


    // Step 4: Construct left and right interface values using updated conserved variables
    #ifdef PCM
    hipLaunchKernelGGL(PCM_Reconstruction_3D, dim1dGrid, dim1dBlock, 0, 0, dev_conserved_half, Q_Lx, Q_Rx, Q_Ly, Q_Ry, Q_Lz, Q_Rz, nx, ny, nz, n_ghost, gama, n_fields);
    #endif
    #ifdef PLMP
    hipLaunchKernelGGL(PLMP_cuda, dim1dGrid, dim1dBlock, 0, 0, dev_conserved_half, Q_Lx, Q_Rx, nx, ny, nz, n_ghost, dx, dt, gama, 0, n_fields);
    hipLaunchKernelGGL(PLMP_cuda, dim1dGrid, dim1dBlock, 0, 0, dev_conserved_half, Q_Ly, Q_Ry, nx, ny, nz, n_ghost, dy, dt, gama, 1, n_fields);
    hipLaunchKernelGGL(PLMP_cuda, dim1dGrid, dim1dBlock, 0, 0, dev_conserved_half, Q_Lz, Q_Rz, nx, ny, nz, n_ghost, dz, dt, gama, 2, n_fields);
    #endif //PLMP
    #ifdef PLMC
    hipLaunchKernelGGL(PLMC_cuda, dim1dGrid, dim1dBlock, 0, 0, dev_conserved_half, Q_Lx, Q_Rx, nx, ny, nz, n_ghost, dx, dt, gama, 0, n_fields);
    hipLaunchKernelGGL(PLMC_cuda, dim1dGrid, dim1dBlock, 0, 0, dev_conserved_half, Q_Ly, Q_Ry, nx, ny, nz, n_ghost, dy, dt, gama, 1, n_fields);
    hipLaunchKernelGGL(PLMC_cuda, dim1dGrid, dim1dBlock, 0, 0, dev_conserved_half, Q_Lz, Q_Rz, nx, ny, nz, n_ghost, dz, dt, gama, 2, n_fields);
    #endif
    #ifdef PPMP
    hipLaunchKernelGGL(PPMP_cuda, dim1dGrid, dim1dBlock, 0, 0, dev_conserved_half, Q_Lx, Q_Rx, nx, ny, nz, n_ghost, dx, dt, gama, 0, n_fields);
    hipLaunchKernelGGL(PPMP_cuda, dim1dGrid, dim1dBlock, 0, 0, dev_conserved_half, Q_Ly, Q_Ry, nx, ny, nz, n_ghost, dy, dt, gama, 1, n_fields);
    hipLaunchKernelGGL(PPMP_cuda, dim1dGrid, dim1dBlock, 0, 0, dev_conserved_half, Q_Lz, Q_Rz, nx, ny, nz, n_ghost, dz, dt, gama, 2, n_fields);
    #endif //PPMP
    #ifdef PPMC
    hipLaunchKernelGGL(PPMC_cuda, dim1dGrid, dim1dBlock, 0, 0, dev_conserved_half, Q_Lx, Q_Rx, nx, ny, nz, n_ghost, dx, dt, gama, 0, n_fields);
    hipLaunchKernelGGL(PPMC_cuda, dim1dGrid, dim1dBlock, 0, 0, dev_conserved_half, Q_Ly, Q_Ry, nx, ny, nz, n_ghost, dy, dt, gama, 1, n_fields);
    hipLaunchKernelGGL(PPMC_cuda, dim1dGrid, dim1dBlock, 0, 0, dev_conserved_half, Q_Lz, Q_Rz, nx, ny, nz, n_ghost, dz, dt, gama, 2, n_fields);
    #endif //PPMC
    CudaCheckError();


    // Step 5: Calculate the fluxes again
    #ifdef EXACT
    hipLaunchKernelGGL(Calculate_Exact_Fluxes_CUDA, dim1dGrid, dim1dBlock, 0, 0, Q_Lx, Q_Rx, F_x, nx, ny, nz, n_ghost, gama, 0, n_fields);
    hipLaunchKernelGGL(Calculate_Exact_Fluxes_CUDA, dim1dGrid, dim1dBlock, 0, 0, Q_Ly, Q_Ry, F_y, nx, ny, nz, n_ghost, gama, 1, n_fields);
    hipLaunchKernelGGL(Calculate_Exact_Fluxes_CUDA, dim1dGrid, dim1dBlock, 0, 0, Q_Lz, Q_Rz, F_z, nx, ny, nz, n_ghost, gama, 2, n_fields);
    #endif //EXACT
    #ifdef ROE
    hipLaunchKernelGGL(Calculate_Roe_Fluxes_CUDA, dim1dGrid, dim1dBlock, 0, 0, Q_Lx, Q_Rx, F_x, nx, ny, nz, n_ghost, gama, 0, n_fields);
    hipLaunchKernelGGL(Calculate_Roe_Fluxes_CUDA, dim1dGrid, dim1dBlock, 0, 0, Q_Ly, Q_Ry, F_y, nx, ny, nz, n_ghost, gama, 1, n_fields);
    hipLaunchKernelGGL(Calculate_Roe_Fluxes_CUDA, dim1dGrid, dim1dBlock, 0, 0, Q_Lz, Q_Rz, F_z, nx, ny, nz, n_ghost, gama, 2, n_fields);
    #endif //ROE
    #ifdef HLLC
    hipLaunchKernelGGL(Calculate_HLLC_Fluxes_CUDA, dim1dGrid, dim1dBlock, 0, 0, Q_Lx, Q_Rx, F_x, nx, ny, nz, n_ghost, gama, 0, n_fields);
    hipLaunchKernelGGL(Calculate_HLLC_Fluxes_CUDA, dim1dGrid, dim1dBlock, 0, 0, Q_Ly, Q_Ry, F_y, nx, ny, nz, n_ghost, gama, 1, n_fields);
    hipLaunchKernelGGL(Calculate_HLLC_Fluxes_CUDA, dim1dGrid, dim1dBlock, 0, 0, Q_Lz, Q_Rz, F_z, nx, ny, nz, n_ghost, gama, 2, n_fields);
    #endif //HLLC
    #ifdef HLL
    hipLaunchKernelGGL(Calculate_HLL_Fluxes_CUDA, dim1dGrid, dim1dBlock, 0, 0, Q_Lx, Q_Rx, F_x, nx, ny, nz, n_ghost, gama, 0, n_fields);
    hipLaunchKernelGGL(Calculate_HLL_Fluxes_CUDA, dim1dGrid, dim1dBlock, 0, 0, Q_Ly, Q_Ry, F_y, nx, ny, nz, n_ghost, gama, 1, n_fields);
    hipLaunchKernelGGL(Calculate_HLL_Fluxes_CUDA, dim1dGrid, dim1dBlock, 0, 0, Q_Lz, Q_Rz, F_z, nx, ny, nz, n_ghost, gama, 2, n_fields);
    #endif //HLLC
    CudaCheckError();

    #ifdef DE
    // Compute the divergence of Vel before updating the conserved array, this solves synchronization issues when adding this term on Update_Conserved_Variables_3D
    hipLaunchKernelGGL(Partial_Update_Advected_Internal_Energy_3D, dim1dGrid, dim1dBlock, 0, 0,  dev_conserved, Q_Lx, Q_Rx, Q_Ly, Q_Ry, Q_Lz, Q_Rz, nx, ny, nz, n_ghost, dx, dy, dz,  dt, gama, n_fields );
    CudaCheckError();
    #endif


    // Step 6: Update the conserved variable array
    hipLaunchKernelGGL(Update_Conserved_Variables_3D, dim1dGrid, dim1dBlock, 0, 0, dev_conserved, Q_Lx, Q_Rx, Q_Ly, Q_Ry, Q_Lz, Q_Rz, F_x, F_y, F_z, nx, ny, nz, x_off, y_off, z_off, n_ghost, dx, dy, dz, xbound, ybound, zbound, dt, gama, n_fields, density_floor, dev_grav_potential);
    CudaCheckError();

    #ifdef DE
    hipLaunchKernelGGL(Select_Internal_Energy_3D, dim1dGrid, dim1dBlock, 0, 0, dev_conserved, nx, ny, nz, n_ghost, n_fields);
    hipLaunchKernelGGL(Sync_Energies_3D, dim1dGrid, dim1dBlock, 0, 0, dev_conserved, nx, ny, nz, n_ghost, gama, n_fields);
    CudaCheckError();
    #endif

    #ifdef TEMPERATURE_FLOOR
    hipLaunchKernelGGL(Apply_Temperature_Floor, dim1dGrid, dim1dBlock, 0, 0, dev_conserved, nx, ny, nz, n_ghost, n_fields, U_floor );
    CudaCheckError();
    #endif //TEMPERATURE_FLOOR
  return;

}


void Free_Memory_VL_3D(){

  // free the GPU memory
  cudaFree(dev_conserved);
  cudaFree(dev_conserved_half);
  cudaFree(Q_Lx);
  cudaFree(Q_Rx);
  cudaFree(Q_Ly);
  cudaFree(Q_Ry);
  cudaFree(Q_Lz);
  cudaFree(Q_Rz);
  cudaFree(F_x);
  cudaFree(F_y);
  cudaFree(F_z);

}

__global__ void Update_Conserved_Variables_3D_half(Real *dev_conserved, Real *dev_conserved_half, Real *dev_F_x, Real *dev_F_y,  Real *dev_F_z, int nx, int ny, int nz, int n_ghost, Real dx, Real dy, Real dz, Real dt, Real gamma, int n_fields, Real density_floor )
{
  Real dtodx = dt/dx;
  Real dtody = dt/dy;
  Real dtodz = dt/dz;
  int n_cells = nx*ny*nz;

  // get a global thread ID
  int tid = threadIdx.x + blockIdx.x * blockDim.x;
  int zid = tid / (nx*ny);
  int yid = (tid - zid*nx*ny) / nx;
  int xid = tid - zid*nx*ny - yid*nx;
  int id = xid + yid*nx + zid*nx*ny;

  int imo = xid-1 + yid*nx + zid*nx*ny;
  int jmo = xid + (yid-1)*nx + zid*nx*ny;
  int kmo = xid + yid*nx + (zid-1)*nx*ny;

  #ifdef DE
  Real d, d_inv, vx, vy, vz;
  Real vx_imo, vx_ipo, vy_jmo, vy_jpo, vz_kmo, vz_kpo, P, E, E_kin, GE;
  int ipo, jpo, kpo;
  #endif

  #ifdef DENSITY_FLOOR
  Real dens_0;
  #endif

  // threads corresponding to all cells except outer ring of ghost cells do the calculation
  if (xid > 0 && xid < nx-1 && yid > 0 && yid < ny-1 && zid > 0 && zid < nz-1)
  {
    #ifdef DE
    d  =  dev_conserved[            id];
    d_inv = 1.0 / d;
    vx =  dev_conserved[1*n_cells + id] * d_inv;
    vy =  dev_conserved[2*n_cells + id] * d_inv;
    vz =  dev_conserved[3*n_cells + id] * d_inv;
    //PRESSURE_DE
    E = dev_conserved[4*n_cells + id];
    GE = dev_conserved[(n_fields-1)*n_cells + id];
    E_kin = 0.5 * d * ( vx*vx + vy*vy + vz*vz );
    P = hydro_utilities::Get_Pressure_From_DE( E, E - E_kin, GE, gamma );
    P  = fmax(P, (Real) TINY_NUMBER);
    // P  = (dev_conserved[4*n_cells + id] - 0.5*d*(vx*vx + vy*vy + vz*vz)) * (gamma - 1.0);
    //if (d < 0.0 || d != d) printf("Negative density before half step update.\n");
    //if (P < 0.0) printf("%d Negative pressure before half step update.\n", id);
    ipo = xid+1 + yid*nx + zid*nx*ny;
    jpo = xid + (yid+1)*nx + zid*nx*ny;
    kpo = xid + yid*nx + (zid+1)*nx*ny;
    vx_imo = dev_conserved[1*n_cells + imo] / dev_conserved[imo];
    vx_ipo = dev_conserved[1*n_cells + ipo] / dev_conserved[ipo];
    vy_jmo = dev_conserved[2*n_cells + jmo] / dev_conserved[jmo];
    vy_jpo = dev_conserved[2*n_cells + jpo] / dev_conserved[jpo];
    vz_kmo = dev_conserved[3*n_cells + kmo] / dev_conserved[kmo];
    vz_kpo = dev_conserved[3*n_cells + kpo] / dev_conserved[kpo];
    #endif

    // update the conserved variable array
    dev_conserved_half[            id] = dev_conserved[            id]
                                       + dtodx * (dev_F_x[            imo] - dev_F_x[            id])
                                       + dtody * (dev_F_y[            jmo] - dev_F_y[            id])
                                       + dtodz * (dev_F_z[            kmo] - dev_F_z[            id]);
    dev_conserved_half[  n_cells + id] = dev_conserved[  n_cells + id]
                                       + dtodx * (dev_F_x[  n_cells + imo] - dev_F_x[  n_cells + id])
                                       + dtody * (dev_F_y[  n_cells + jmo] - dev_F_y[  n_cells + id])
                                       + dtodz * (dev_F_z[  n_cells + kmo] - dev_F_z[  n_cells + id]);
    dev_conserved_half[2*n_cells + id] = dev_conserved[2*n_cells + id]
                                       + dtodx * (dev_F_x[2*n_cells + imo] - dev_F_x[2*n_cells + id])
                                       + dtody * (dev_F_y[2*n_cells + jmo] - dev_F_y[2*n_cells + id])
                                       + dtodz * (dev_F_z[2*n_cells + kmo] - dev_F_z[2*n_cells + id]);
    dev_conserved_half[3*n_cells + id] = dev_conserved[3*n_cells + id]
                                       + dtodx * (dev_F_x[3*n_cells + imo] - dev_F_x[3*n_cells + id])
                                       + dtody * (dev_F_y[3*n_cells + jmo] - dev_F_y[3*n_cells + id])
                                       + dtodz * (dev_F_z[3*n_cells + kmo] - dev_F_z[3*n_cells + id]);
    dev_conserved_half[4*n_cells + id] = dev_conserved[4*n_cells + id]
                                       + dtodx * (dev_F_x[4*n_cells + imo] - dev_F_x[4*n_cells + id])
                                       + dtody * (dev_F_y[4*n_cells + jmo] - dev_F_y[4*n_cells + id])
                                       + dtodz * (dev_F_z[4*n_cells + kmo] - dev_F_z[4*n_cells + id]);
    #ifdef SCALAR
    for (int i=0; i<NSCALARS; i++) {
      dev_conserved_half[(5+i)*n_cells + id] = dev_conserved[(5+i)*n_cells + id]
                                         + dtodx * (dev_F_x[(5+i)*n_cells + imo] - dev_F_x[(5+i)*n_cells + id])
                                         + dtody * (dev_F_y[(5+i)*n_cells + jmo] - dev_F_y[(5+i)*n_cells + id])
                                         + dtodz * (dev_F_z[(5+i)*n_cells + kmo] - dev_F_z[(5+i)*n_cells + id]);
    }
    #endif
    #ifdef DE
    dev_conserved_half[(n_fields-1)*n_cells + id] = dev_conserved[(n_fields-1)*n_cells + id]
                                       + dtodx * (dev_F_x[(n_fields-1)*n_cells + imo] - dev_F_x[(n_fields-1)*n_cells + id])
                                       + dtody * (dev_F_y[(n_fields-1)*n_cells + jmo] - dev_F_y[(n_fields-1)*n_cells + id])
                                       + dtodz * (dev_F_z[(n_fields-1)*n_cells + kmo] - dev_F_z[(n_fields-1)*n_cells + id])
                                       + 0.5*P*(dtodx*(vx_imo-vx_ipo) + dtody*(vy_jmo-vy_jpo) + dtodz*(vz_kmo-vz_kpo));
    #endif

    #ifdef DENSITY_FLOOR
    if ( dev_conserved_half[            id] < density_floor ){
      dens_0 = dev_conserved_half[            id];
      printf("###Thread density change  %f -> %f \n", dens_0, density_floor );
      dev_conserved_half[            id] = density_floor;
      // Scale the conserved values to the new density
      dev_conserved_half[1*n_cells + id] *= (density_floor / dens_0);
      dev_conserved_half[2*n_cells + id] *= (density_floor / dens_0);
      dev_conserved_half[3*n_cells + id] *= (density_floor / dens_0);
      dev_conserved_half[4*n_cells + id] *= (density_floor / dens_0);
      #ifdef DE
      dev_conserved_half[(n_fields-1)*n_cells + id] *= (density_floor / dens_0);
      #endif
    }
    #endif
    //if (dev_conserved_half[id] < 0.0 || dev_conserved_half[id] != dev_conserved_half[id] || dev_conserved_half[4*n_cells+id] < 0.0 || dev_conserved_half[4*n_cells+id] != dev_conserved_half[4*n_cells+id]) {
      //printf("%3d %3d %3d Thread crashed in half step update. d: %e E: %e\n", xid, yid, zid, dev_conserved_half[id], dev_conserved_half[4*n_cells+id]);
    //}

  }

}




#endif //VL
#endif //CUDA<|MERGE_RESOLUTION|>--- conflicted
+++ resolved
@@ -40,10 +40,7 @@
 
   int n_cells = nx*ny*nz;
   int ngrid = (n_cells + TPB - 1) / TPB;
-<<<<<<< HEAD
-=======
-
->>>>>>> 0599ebaf
+
   // set values for GPU kernels
   // number of blocks per 1D grid
   dim3 dim1dGrid(ngrid, 1, 1);
